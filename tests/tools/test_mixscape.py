--- conflicted
+++ resolved
@@ -68,11 +68,7 @@
     def test_mixscape(self):
         adata = self.make_test_adata()
         mixscape_identifier = pt.tl.Mixscape()
-<<<<<<< HEAD
         adata.layers["X_pert"] = adata.X
-=======
-        adata.layers['X_pert'] = adata.X
->>>>>>> da4aafee
         mixscape_identifier.mixscape(adata=adata, control="NT", labels="gene_target")
         np_result = adata.obs["mixscape_class_global"] == "NP"
         np_result_correct = np_result[num_cells_per_group : num_cells_per_group * 2]
@@ -97,11 +93,6 @@
 
     def test_lda(self):
         adata = self.make_test_adata()
-<<<<<<< HEAD
-        adata.layers["X_pert"] = adata.X
-=======
-        adata.layers['X_pert'] = adata.X
->>>>>>> da4aafee
         mixscape_identifier = pt.tl.Mixscape()
         mixscape_identifier.mixscape(adata=adata, control="NT", labels="gene_target")
         mixscape_identifier.lda(adata=adata, labels="gene_target")
