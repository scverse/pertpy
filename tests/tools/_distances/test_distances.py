--- conflicted
+++ resolved
@@ -57,7 +57,6 @@
             assert df.loc[triplet[0], triplet[1]] + df.loc[triplet[1], triplet[2]] >= df.loc[triplet[0], triplet[2]]
 
     @mark.parametrize("distance", actual_distances + pseudo_distances)
-<<<<<<< HEAD
     def test_distance(self, adata, distance):
         Distance = pt.tl.Distance(distance, obsm_key="X_pca")
         df = Distance.pairwise(adata, groupby="perturbation", show_progressbar=True)
@@ -89,7 +88,7 @@
         with pytest.raises(ValueError):
             _ = pt.tl.Distance(distance, layer_key="counts", obsm_key="X_pca")
 
-=======
+    @mark.parametrize("distance", actual_distances + pseudo_distances)
     def test_distance_output_type(self, distance):
         # Test if distances are outputting floats
         Distance = pt.tl.Distance(distance, "X_pca")
@@ -99,7 +98,6 @@
         assert isinstance(d, float)
 
     @mark.parametrize("distance", actual_distances + pseudo_distances)
->>>>>>> 3bd9e566
     def test_distance_pairwise(self, adata, distance):
         # Test consistency of pairwise distance results
         Distance = pt.tl.Distance(distance, "X_pca")
