import numpy as np
import pertpy as pt
<<<<<<< HEAD
import pytest
import scanpy as sc
from pandas import DataFrame
=======
from pandas import DataFrame, Series
>>>>>>> 1c67eb6f
from pytest import fixture, mark

actual_distances = [
    "edistance",
    "euclidean",
    "mse",
    "mean_absolute_error",
    "pearson_distance",
    "spearman_distance",
    "kendalltau_distance",
    "cosine_distance",
    "wasserstein",
]
pseudo_distances = ["mean_pairwise", "mmd", "r2_distance", "kl_divergence", "t_test"]
pseudo_counts_distances = ["nb_ll"]


class TestDistances:
    @fixture
    def adata(self, request):
        no_subsample_distances = ["kl_divergence", "t_test"]
        distance = request.node.callspec.params["distance"]

        adata = pt.dt.distance_example()
        if distance not in no_subsample_distances:
            adata = sc.pp.subsample(adata, 0.001, copy=True)
        else:
            adata = sc.pp.subsample(adata, 0.1, copy=True)

        adata.layers["lognorm"] = adata.X.copy()
        adata.layers["counts"] = np.round(adata.X.toarray()).astype(int)

        return adata

    @mark.parametrize("distance", actual_distances)
    def test_distance_axioms(self, adata, distance):
        # Test if distances are well-defined in accordance with metric axioms
<<<<<<< HEAD
        Distance = pt.tl.Distance(distance, obsm_key="X_pca")
        df = Distance.pairwise(adata, groupby="perturbation", show_progressbar=True)

        # (M1) Positive definiteness
=======
        Distance = pt.tl.Distance(distance, "X_pca")
        df = Distance.pairwise(adata, groupby="perturbation", show_progressbar=True)
        # (M1) Positiv definiteness
>>>>>>> 1c67eb6f
        assert all(np.diag(df.values) == 0)  # distance to self is 0
        assert len(df) == np.sum(df.values == 0)  # distance to other is not 0

        # (M2) Symmetry
        assert np.sum(df.values - df.values.T) == 0
        assert df.columns.equals(df.index)

        # (M3) Triangle inequality (we just probe this for a few random triplets)
        for _i in range(10):
            triplet = np.random.choice(df.index, size=3, replace=False)
            assert df.loc[triplet[0], triplet[1]] + df.loc[triplet[1], triplet[2]] >= df.loc[triplet[0], triplet[2]]

    @mark.parametrize("distance", actual_distances + pseudo_distances)
<<<<<<< HEAD
    def test_distance(self, adata, distance):
        Distance = pt.tl.Distance(distance, obsm_key="X_pca")
        df = Distance.pairwise(adata, groupby="perturbation", show_progressbar=True)

        assert isinstance(df, DataFrame)
        assert df.columns.equals(df.index)
        assert np.sum(df.values - df.values.T) == 0  # symmetry

    @mark.parametrize("distance", actual_distances + pseudo_distances)
    def test_distance_layers(self, adata, distance):
        Distance = pt.tl.Distance(distance, layer_key="lognorm")
        df = Distance.pairwise(adata, groupby="perturbation", show_progressbar=True)

        assert isinstance(df, DataFrame)
        assert df.columns.equals(df.index)
        assert np.sum(df.values - df.values.T) == 0  # symmetry

    @mark.parametrize("distance", actual_distances + pseudo_counts_distances)
    def test_distance_counts(self, adata, distance):
        Distance = pt.tl.Distance(distance, layer_key="counts")
        df = Distance.pairwise(adata, groupby="perturbation", show_progressbar=True)

        assert isinstance(df, DataFrame)
        assert df.columns.equals(df.index)
        assert np.sum(df.values - df.values.T) == 0

    @mark.parametrize("distance", actual_distances)
    def test_mutually_exclusive_keys(self, adata, distance):
        with pytest.raises(ValueError):
            _ = pt.tl.Distance(distance, layer_key="counts", obsm_key="X_pca")
=======
    def test_distance_pairwise(self, adata, distance):
        Distance = pt.tl.Distance(distance, "X_pca")
        df = Distance.pairwise(adata, groupby="perturbation", show_progressbar=True)
        assert isinstance(df, DataFrame)
        assert df.columns.equals(df.index)
        assert np.sum(df.values - df.values.T) == 0  # symmetry
    
    @mark.parametrize("distance", actual_distances + pseudo_distances)
    def test_distance_onesided(self, adata, distance):
        Distance = pt.tl.Distance(distance, "X_pca")
        selected_group = adata.obs.perturbation.unique()[0]
        df = Distance.onesided_distances(adata, groupby="perturbation", selected_group=selected_group, show_progressbar=True)
        assert isinstance(df, Series)
        assert df.loc[selected_group] == 0  # distance to self is 0
>>>>>>> 1c67eb6f
<|MERGE_RESOLUTION|>--- conflicted
+++ resolved
@@ -1,12 +1,8 @@
 import numpy as np
 import pertpy as pt
-<<<<<<< HEAD
 import pytest
 import scanpy as sc
-from pandas import DataFrame
-=======
 from pandas import DataFrame, Series
->>>>>>> 1c67eb6f
 from pytest import fixture, mark
 
 actual_distances = [
@@ -44,16 +40,10 @@
     @mark.parametrize("distance", actual_distances)
     def test_distance_axioms(self, adata, distance):
         # Test if distances are well-defined in accordance with metric axioms
-<<<<<<< HEAD
         Distance = pt.tl.Distance(distance, obsm_key="X_pca")
         df = Distance.pairwise(adata, groupby="perturbation", show_progressbar=True)
 
-        # (M1) Positive definiteness
-=======
-        Distance = pt.tl.Distance(distance, "X_pca")
-        df = Distance.pairwise(adata, groupby="perturbation", show_progressbar=True)
         # (M1) Positiv definiteness
->>>>>>> 1c67eb6f
         assert all(np.diag(df.values) == 0)  # distance to self is 0
         assert len(df) == np.sum(df.values == 0)  # distance to other is not 0
 
@@ -67,7 +57,6 @@
             assert df.loc[triplet[0], triplet[1]] + df.loc[triplet[1], triplet[2]] >= df.loc[triplet[0], triplet[2]]
 
     @mark.parametrize("distance", actual_distances + pseudo_distances)
-<<<<<<< HEAD
     def test_distance(self, adata, distance):
         Distance = pt.tl.Distance(distance, obsm_key="X_pca")
         df = Distance.pairwise(adata, groupby="perturbation", show_progressbar=True)
@@ -98,7 +87,7 @@
     def test_mutually_exclusive_keys(self, adata, distance):
         with pytest.raises(ValueError):
             _ = pt.tl.Distance(distance, layer_key="counts", obsm_key="X_pca")
-=======
+
     def test_distance_pairwise(self, adata, distance):
         Distance = pt.tl.Distance(distance, "X_pca")
         df = Distance.pairwise(adata, groupby="perturbation", show_progressbar=True)
@@ -112,5 +101,4 @@
         selected_group = adata.obs.perturbation.unique()[0]
         df = Distance.onesided_distances(adata, groupby="perturbation", selected_group=selected_group, show_progressbar=True)
         assert isinstance(df, Series)
-        assert df.loc[selected_group] == 0  # distance to self is 0
->>>>>>> 1c67eb6f
+        assert df.loc[selected_group] == 0  # distance to self is 0