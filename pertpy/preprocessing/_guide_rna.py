--- conflicted
+++ resolved
@@ -78,7 +78,7 @@
 
     @assign_by_threshold.register(np.ndarray)
     def _assign_by_threshold_numpy(self, X: np.ndarray, /, *, assignment_threshold: float) -> np.ndarray:
-        return np.where(X >= assignment_threshold, 1, 0)
+        return np.where(assignment_threshold <= X, 1, 0)
 
     @staticmethod
     @njit(parallel=True)
@@ -94,14 +94,7 @@
         new_data = self._threshold_sparse_numba(X.data, assignment_threshold)
         return csr_matrix((new_data, X.indices, X.indptr), shape=X.shape)
 
-<<<<<<< HEAD
-    @assign_by_threshold.register(np.ndarray)
-    def _assign_by_threshold_numpy(self, X: np.ndarray, /, *, assignment_threshold: float) -> np.ndarray:
-        return np.where(assignment_threshold <= X, 1, 0)
-
-=======
     @singledispatchmethod
->>>>>>> ed3500aa
     def assign_to_max_guide(
         self,
         data: AnnData | np.ndarray | CSRBase,
