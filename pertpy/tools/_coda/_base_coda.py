--- conflicted
+++ resolved
@@ -1842,13 +1842,7 @@
         Args:
             data: AnnData object or MuData object.
             modality_key: If data is a MuData object, specify which modality to use.
-<<<<<<< HEAD
-                          Defaults to "coda".
-            tree: A ete4 tree object or a str to indicate the tree stored in `.uns`.
-                  Defaults to "tree".
-=======
-            tree: A ete3 tree object or a str to indicate the tree stored in `.uns`.
->>>>>>> 72c32a26
+            tree: A ete4 tree object or a str to indicate the tree stored in `.uns`. Defaults to "tree".
             tight_text: When False, boundaries of the text are approximated according to general font metrics,
                         producing slightly worse aligned text faces but improving the performance of tree visualization in scenes with a lot of text faces.
             show_scale: Include the scale legend in the tree image or not.
@@ -1934,13 +1928,9 @@
             data: AnnData object or MuData object.
             covariate: The covariate, whose effects should be plotted.
             modality_key: If data is a MuData object, specify which modality to use.
-<<<<<<< HEAD
-                          Defaults to "coda".
             tree: A ete4 tree object or a str to indicate the tree stored in `.uns`.
                   Defaults to "tree".
-=======
-            tree: A ete3 tree object or a str to indicate the tree stored in `.uns`.
->>>>>>> 72c32a26
+
             show_legend: If show legend of nodes significant effects or not.
                          Defaults to False if show_leaf_effects is True.
             show_leaf_effects: If True, plot bar plots which indicate leave-level significant effects.
@@ -1954,13 +1944,8 @@
             {common_plot_args}
 
         Returns:
-<<<<<<< HEAD
             Depending on `show`, returns :class:`ete4.TreeNode` and :class:`ete4.TreeStyle` (`show = False`)
-            or  plot the tree inline (`show = False`)
-=======
-            Returns :class:`ete3.TreeNode` and :class:`ete3.TreeStyle` (`return_fig = False`)
-            or plot the tree inline (`show = True`)
->>>>>>> 72c32a26
+            or  plot the tree inline (`show = True`)
 
         Examples:
             >>> import pertpy as pt
