from __future__ import annotations

from abc import ABC, abstractmethod
from pathlib import Path
from typing import TYPE_CHECKING, Literal, Optional, Union

import arviz as az
import jax.numpy as jnp
import matplotlib.pyplot as plt
import numpy as np
import pandas as pd
import patsy as pt
import scanpy as sc
import seaborn as sns
from adjustText import adjust_text
from anndata import AnnData
from jax import random
from jax.config import config
from matplotlib import cm, rcParams
from matplotlib import image as mpimg
from matplotlib.colors import ListedColormap
from mudata import MuData
from numpyro.infer import HMC, MCMC, NUTS, initialization
from rich import box, print
from rich.console import Console
from rich.table import Table
from scipy.cluster import hierarchy as sp_hierarchy

if TYPE_CHECKING:
    import numpyro as npy
    import toytree as tt
    from ete3 import Tree
    from jax._src.prng import PRNGKeyArray
    from jax._src.typing import Array
    from matplotlib.axes import Axes

config.update("jax_enable_x64", True)


class CompositionalModel2(ABC):
    """General compositional model framework for scCODA-type models.

    This class serves as a template for scCODA-style models. It handles:

    - General data preprocessing

    - Inference

    - Result creation

    - Inference algorithms

    An instance of this class has two main attributes.
    `sample_adata` is an `AnnData` object that contains the aggregated counts of N samples and P features (e.g. cell types),
    with N on the `obs` axis and P on the `var` axis. All other information about the model, such as initial parameters,
    references, or the model formula are stored in `sample_adata.uns`.
    After running a numpyro inference algorithm, such as MCMC sampling, the result will be stored in another class attribute.

    Particular models can be implemented as children of this class.
    The following parameters must be set during subclass initialization:

    - `sample_adata.uns["param_names"]`:
    List with the names of all tracked latent model parameters (through `npy.sample` or `npy.deterministic`)

    - `sample_adata.uns["scCODA_params"]["model_type"]`:
    String indicating the model type ("classic" or "tree_agg")

    - `sample_adata.uns["scCODA_params"]["select_type"]`:
    String indicating the type of spike_and_slab selection ("spikeslab" or "sslasso")

    Additionally, a subclass must implement at least these functions (see subclasses for examples):

    - `model`: The model formulation

    - `set_init_mcmc_states`: A function to set the initial state of the MCMC algorithm

    - `make_arviz`: A function to generate an arviz result object
    """

    @abstractmethod
    def __init__(self):
        pass

    @abstractmethod
    def make_arviz(self, *args, **kwargs):
        pass

    @abstractmethod
    def model(self, *args, **kwargs):
        pass

    @abstractmethod
    def set_init_mcmc_states(self, *args, **kwargs):
        pass

    def prepare(
        self,
        sample_adata: AnnData,
        formula: str,
        reference_cell_type: str = "automatic",
        automatic_reference_absence_threshold: float = 0.05,
    ) -> AnnData:
        """Handles data preprocessing, covariate matrix creation, reference selection, and zero count replacement.

        Args:
            sample_adata: anndata object with cell counts as sample_adata.X and covariates saved in sample_adata.obs.
            formula: R-style formula for building the covariate matrix.
                Categorical covariates are handled automatically, with the covariate value of the first sample being used as the reference category.
                To set a different level as the base category for a categorical covariate, use "C(<CovariateName>, Treatment('<ReferenceLevelName>'))"
            reference_cell_type: Column name that sets the reference cell type.
                Reference the name of a column. If "automatic", the cell type with the lowest dispersion in relative abundance that is present in at least 90% of samlpes will be chosen. Defaults to "automatic".
            automatic_reference_absence_threshold: If using reference_cell_type = "automatic", determine the maximum fraction of zero entries for a cell type
                to be considered as a possible reference cell type. Defaults to 0.05.

        Returns:
            AnnData object that is ready for CODA models.
        """
        dtype = "float64"

        # Convert count data to float64 (needed for correct inference)
        sample_adata.X = sample_adata.X.astype(dtype)

        # Build covariate matrix from R-like formula, save in obsm
        covariate_matrix = pt.dmatrix(formula, sample_adata.obs)
        covariate_names = covariate_matrix.design_info.column_names[1:]
        sample_adata.obsm["covariate_matrix"] = np.array(covariate_matrix[:, 1:]).astype(dtype)

        cell_types = sample_adata.var.index.to_list()

        # Invoke instance of the correct model depending on reference cell type
        # Automatic reference selection (dispersion-based)
        if reference_cell_type == "automatic":
            percent_zero = np.sum(sample_adata.X == 0, axis=0) / sample_adata.X.shape[0]
            nonrare_ct = np.where(percent_zero < automatic_reference_absence_threshold)[0]

            if len(nonrare_ct) == 0:
                raise ValueError(
                    "No cell types that have large enough presence! Please increase automatic_reference_absence_threshold"
                )

            rel_abun = sample_adata.X / np.sum(sample_adata.X, axis=1, keepdims=True)

            # select reference
            cell_type_disp = np.var(rel_abun, axis=0) / np.mean(rel_abun, axis=0)
            min_var = np.min(cell_type_disp[nonrare_ct])
            ref_index = np.where(cell_type_disp == min_var)[0][0]

            ref_cell_type = cell_types[ref_index]
            print(f"[bold blue]Automatic reference selection! Reference cell type set to {ref_cell_type}")

        # Column name as reference cell type
        elif reference_cell_type in cell_types:
            ref_index = cell_types.index(reference_cell_type)

        # None of the above: Throw error
        else:
            raise NameError("Reference index is not a valid cell type name or numerical index!")

        # Add pseudocount if zeroes are present.
        if np.count_nonzero(sample_adata.X) != np.size(sample_adata.X):
            print("Zero counts encountered in data! Added a pseudocount of 0.5.")
            sample_adata.X[sample_adata.X == 0] = 0.5

        sample_adata.obsm["sample_counts"] = np.sum(sample_adata.X, axis=1)

        # Check input data
        if covariate_matrix.shape[0] != sample_adata.X.shape[0]:
            row_len_covariate_matrix = sample_adata.obsm["covariate_matrix"].shape[0]
            row_len_sample_adata = sample_adata.X.shape[0]
            raise ValueError(f"Wrong input dimensions X[{row_len_covariate_matrix},:] != y[{row_len_sample_adata},:]")
        if covariate_matrix.shape[0] != len(sample_adata.obsm["sample_counts"]):
            covariate_matrix = sample_adata.obsm["covariate_matrix"]
            len_sample_counts = len(sample_adata.obsm["sample_counts"])
            raise ValueError(f"Wrong input dimensions X[{covariate_matrix},:] != n_total[{len_sample_counts}]")

        # Save important model parameters in uns
        sample_adata.uns["scCODA_params"] = {
            "formula": formula,
            "reference_cell_type": cell_types[ref_index],
            "reference_index": ref_index,
            "automatic_reference_absence_threshold": automatic_reference_absence_threshold,
            "covariate_names": covariate_names,
            "mcmc": {"init_params": []},
        }
        return sample_adata

    def __run_mcmc(
        self,
        sample_adata: AnnData,
        kernel: npy.infer.mcmc.MCMCKernel,
        rng_key: Array | PRNGKeyArray,
        copy: bool = False,
        *args,
        **kwargs,
    ):
        """Background function that executes any numpyro MCMC algorithm and processes its results

        Args:
            sample_adata: anndata object with cell counts as sample_adata.X and covariates saved in sample_adata.obs.
            kernel: A `numpyro.infer.mcmc.MCMCKernel` object
            rng_key: The rng state used. If None, a random state will be selected
            copy: Return a copy instead of writing to adata. Defaults to False.
            args: Passed to `numpyro.infer.mcmc.MCMC`
            kwargs: Passed to `numpyro.infer.mcmc.MCMC`

        Returns:
            Saves all results into `sample_adata` and generates `self.mcmc` as a class attribute. If copy==True, return a copy of adata.
        """
        dtype = "float64"
        # The tracked MCMC parameters for diagnostic checks
        extra_fields = (
            "potential_energy",
            "num_steps",
            "adapt_state.step_size",
            "accept_prob",
            "mean_accept_prob",
        )

        # Convert all data needed for modeling to numpyro arrays
        numpyro_counts = jnp.array(sample_adata.X, dtype=dtype)
        numpyro_covariates = jnp.array(sample_adata.obsm["covariate_matrix"], dtype=dtype)
        numpyro_n_total = jnp.array(sample_adata.obsm["sample_counts"], dtype=dtype)

        # Create mcmc attribute and run inference
        self.mcmc = MCMC(kernel, *args, **kwargs)
        self.mcmc.run(
            rng_key,
            numpyro_counts,
            numpyro_covariates,
            numpyro_n_total,
            jnp.array(sample_adata.uns["scCODA_params"]["reference_index"]),
            sample_adata,
            extra_fields=extra_fields,
        )

        acc_rate = np.array(self.mcmc.last_state.mean_accept_prob)
        if acc_rate < 0.6:
            print(
                f"[bold red]Acceptance rate unusually low ({acc_rate} < 0.5)! Results might be incorrect! "
                f"Please check feasibility of results and re-run the sampling step with a different rng_key if necessary."
            )
        if acc_rate > 0.95:
            print(
                f"[bold red]Acceptance rate unusually high ({acc_rate} > 0.95)! Results might be incorrect! "
                f"Please check feasibility of results and re-run the sampling step with a different rng_key if necessary."
            )

        # Set acceptance rate and save sampled values to `sample_adata.uns`
        sample_adata.uns["scCODA_params"]["mcmc"]["acceptance_rate"] = np.array(self.mcmc.last_state.mean_accept_prob)
        samples = self.mcmc.get_samples()
        for k, v in samples.items():
            samples[k] = np.array(v)
        sample_adata.uns["scCODA_params"]["mcmc"]["samples"] = samples

        # Evaluate results and create result dataframes (based on tree-aggregation or not)
        if sample_adata.uns["scCODA_params"]["model_type"] == "classic":
            intercept_df, effect_df = self.summary_prepare(sample_adata)  # type: ignore
        elif sample_adata.uns["scCODA_params"]["model_type"] == "tree_agg":
            intercept_df, effect_df, node_df = self.summary_prepare(sample_adata)  # type: ignore
            # Save node df in `sample_adata.uns`
            sample_adata.uns["scCODA_params"]["node_df"] = node_df
        else:
            raise ValueError("No valid model type!")

        # Save intercept and effect dfs in `sample_adata.varm` (one effect df per covariate)
        sample_adata.varm["intercept_df"] = intercept_df
        for cov in effect_df.index.get_level_values("Covariate"):
            sample_adata.varm[f"effect_df_{cov}"] = effect_df.loc[cov, :]
        if copy:
            return sample_adata

    def run_nuts(
        self,
        data: AnnData | MuData,
        modality_key: str = "coda",
        num_samples: int = 10000,
        num_warmup: int = 1000,
        rng_key: int = 0,
        copy: bool = False,
        *args,
        **kwargs,
    ):
        """Run No-U-turn sampling (Hoffman and Gelman, 2014), an efficient version of Hamiltonian Monte Carlo sampling to infer optimal model parameters.

        Args:
            data: AnnData object or MuData object.
            modality_key: If data is a MuData object, specify which modality to use. Defaults to "coda".
            num_samples: Number of sampled values after burn-in. Defaults to 10000.
            num_warmup: Number of burn-in (warmup) samples. Defaults to 1000.
            rng_key: The rng state used. Defaults to 0.
            copy: Return a copy instead of writing to adata. Defaults to False.

        Returns:
            Calls `self.__run_mcmc`
        """
        if isinstance(data, MuData):
            try:
                sample_adata = data[modality_key]
            except IndexError:
                print("When data is a MuData object, modality_key must be specified!")
                raise
        if isinstance(data, AnnData):
            sample_adata = data
        if copy:
            sample_adata = sample_adata.copy()

        rng_key_array = random.PRNGKey(rng_key)
        sample_adata.uns["scCODA_params"]["mcmc"]["rng_key"] = np.array(rng_key_array)

        # Set up NUTS kernel
        sample_adata = self.set_init_mcmc_states(
            rng_key, sample_adata.uns["scCODA_params"]["reference_index"], sample_adata
        )
        init_params = sample_adata.uns["scCODA_params"]["mcmc"]["init_params"]
        nuts_kernel = NUTS(self.model, *args, init_strategy=initialization.init_to_value(values=init_params), **kwargs)
        # Save important parameters in `sample_adata.uns`
        sample_adata.uns["scCODA_params"]["mcmc"]["num_samples"] = num_samples
        sample_adata.uns["scCODA_params"]["mcmc"]["num_warmup"] = num_warmup
        sample_adata.uns["scCODA_params"]["mcmc"]["algorithm"] = "NUTS"

        return self.__run_mcmc(
            sample_adata, nuts_kernel, num_samples=num_samples, num_warmup=num_warmup, rng_key=rng_key_array, copy=copy
        )

    def run_hmc(
        self,
        data: AnnData | MuData,
        modality_key: str = "coda",
        num_samples: int = 20000,
        num_warmup: int = 5000,
        rng_key=None,
        copy: bool = False,
        *args,
        **kwargs,
    ):
        """Run standard Hamiltonian Monte Carlo sampling (Neal, 2011) to infer optimal model parameters.

        Args:
            data: AnnData object or MuData object.
            modality_key: If data is a MuData object, specify which modality to use. Defaults to "coda".
            num_samples: Number of sampled values after burn-in. Defaults to 20000.
            num_warmup: Number of burn-in (warmup) samples. Defaults to 5000.
            rng_key: The rng state used. If None, a random state will be selected. Defaults to None.
            copy: Return a copy instead of writing to adata. Defaults to False.

        Examples:
            Example with scCODA:
            >>> import pertpy as pt
            >>> haber_cells = pt.dt.haber_2017_regions()
            >>> sccoda = pt.tl.Sccoda()
            >>> mdata = sccoda.load(haber_cells, type="cell_level", generate_sample_level=True, cell_type_identifier="cell_label", \
                sample_identifier="batch", covariate_obs=["condition"])
            >>> mdata = sccoda.prepare(mdata, formula="condition", reference_cell_type="Endocrine")
            >>> sccoda.run_hmc(mdata, num_warmup=100, num_samples=1000)
        """
        if isinstance(data, MuData):
            try:
                sample_adata = data[modality_key]
            except IndexError:
                print("When data is a MuData object, modality_key must be specified!")
                raise
        if isinstance(data, AnnData):
            sample_adata = data
        if copy:
            sample_adata = sample_adata.copy()

        # Set rng key if needed
        if rng_key is None:
            rng = np.random.default_rng()
            rng_key = random.PRNGKey(rng.integers(0, 10000))
            sample_adata.uns["scCODA_params"]["mcmc"]["rng_key"] = rng_key
        else:
            rng_key = random.PRNGKey(rng_key)

        # Set up HMC kernel
        sample_adata = self.set_init_mcmc_states(
            rng_key, sample_adata.uns["scCODA_params"]["reference_index"], sample_adata
        )
        init_params = sample_adata.uns["scCODA_params"]["mcmc"]["init_params"]
        hmc_kernel = HMC(self.model, *args, init_strategy=initialization.init_to_value(values=init_params), **kwargs)

        # Save important parameters in `sample_adata.uns`
        sample_adata.uns["scCODA_params"]["mcmc"]["num_samples"] = num_samples
        sample_adata.uns["scCODA_params"]["mcmc"]["num_warmup"] = num_warmup
        sample_adata.uns["scCODA_params"]["mcmc"]["algorithm"] = "HMC"

        return self.__run_mcmc(
            sample_adata, hmc_kernel, num_samples=num_samples, num_warmup=num_warmup, rng_key=rng_key, copy=copy
        )

    def summary_prepare(
        self, sample_adata: AnnData, est_fdr: float = 0.05, *args, **kwargs
    ) -> tuple[pd.DataFrame, pd.DataFrame] | tuple[pd.DataFrame, pd.DataFrame, pd.DataFrame]:
        """Generates summary dataframes for intercepts, effects and node-level effect (if using tree aggregation).
            This function builds on and supports all functionalities from ``az.summary``.

        Args:
            sample_adata: Anndata object with cell counts as sample_adata.X and covariates saved in sample_adata.obs.
            est_fdr: Desired FDR value. Defaults to 0.05.
            args: Passed to ``az.summary``
            kwargs: Passed to ``az.summary``

        Returns:
            Tuple[pd.DataFrame, pd.DataFrame] or Tuple[pd.DataFrame, pd.DataFrame, pd.DataFrame]: Intercept, effect and node-level DataFrames

            intercept_df
                Summary of intercept parameters. Contains one row per cell type.

                - Final Parameter: Final intercept model parameter
                - HDI X%: Upper and lower boundaries of confidence interval (width specified via hdi_prob=)
                - SD: Standard deviation of MCMC samples
                - Expected sample: Expected cell counts for a sample with no present covariates. See the tutorial for more explanation

            effect_df
                Summary of effect (slope) parameters. Contains one row per covariate/cell type combination.

                - Final Parameter: Final effect model parameter. If this parameter is 0, the effect is not significant, else it is.
                - HDI X%: Upper and lower boundaries of confidence interval (width specified via hdi_prob=)
                - SD: Standard deviation of MCMC samples
                - Expected sample: Expected cell counts for a sample with only the current covariate set to 1. See the tutorial for more explanation
                - log2-fold change: Log2-fold change between expected cell counts with no covariates and with only the current covariate
                - Inclusion probability: Share of MCMC samples, for which this effect was not set to 0 by the spike-and-slab prior.

            node_df
                Summary of effect (slope) parameters on the tree nodes (features or groups of features). Contains one row per covariate/cell type combination.

                - Final Parameter: Final effect model parameter. If this parameter is 0, the effect is not significant, else it is.
                - Median: Median of parameter over MCMC chain
                - HDI X%: Upper and lower boundaries of confidence interval (width specified via hdi_prob=)
                - SD: Standard deviation of MCMC samples
                - Delta: Decision boundary value - threshold of practical significance
                - Is credible: Boolean indicator whether effect is credible

         Examples:
            Example with scCODA:
            >>> import pertpy as pt
            >>> haber_cells = pt.dt.haber_2017_regions()
            >>> sccoda = pt.tl.Sccoda()
            >>> mdata = sccoda.load(haber_cells, type="cell_level", generate_sample_level=True, cell_type_identifier="cell_label", \
                sample_identifier="batch", covariate_obs=["condition"])
            >>> mdata = sccoda.prepare(mdata, formula="condition", reference_cell_type="Endocrine")
            >>> sccoda.run_nuts(mdata, num_warmup=100, num_samples=1000, rng_key=42)
            >>> intercept_df, effect_df = sccoda.summary_prepare(mdata["coda"])
        """
        # Get model and effect selection types
        select_type = sample_adata.uns["scCODA_params"]["select_type"]
        model_type = sample_adata.uns["scCODA_params"]["model_type"]

        # Create arviz summary for intercepts, effects and node effects
        if model_type == "tree_agg":
            var_names = ["alpha", "b_tilde", "beta"]
        elif model_type == "classic":
            var_names = ["alpha", "beta"]
        else:
            raise ValueError("No valid model type!")

        summ = az.summary(
            data=self.make_arviz(sample_adata, num_prior_samples=0, use_posterior_predictive=False),
            var_names=var_names,
            kind="stats",
            stat_funcs={"median": np.median},
            *args,  # noqa: B026
            **kwargs,
        )  # type: ignore

        effect_df = summ.loc[summ.index.str.match("|".join([r"beta\["]))].copy()
        intercept_df = summ.loc[summ.index.str.match("|".join([r"alpha\["]))].copy()

        # Build neat index
        cell_types = sample_adata.var.index.to_list()
        covariates = sample_adata.uns["scCODA_params"]["covariate_names"]

        intercept_df.index = pd.Index(cell_types, name="Cell Type")
        effect_df.index = pd.MultiIndex.from_product([covariates, cell_types], names=["Covariate", "Cell Type"])
        intercept_df = self.__complete_alpha_df(sample_adata, intercept_df)

        # Processing only if using tree aggregation
        if model_type == "tree_agg":
            node_df = summ.loc[summ.index.str.match("|".join([r"b_tilde\["]))].copy()

            # Neat index for node df
            node_names = sample_adata.uns["scCODA_params"]["node_names"]
            covariates_node = [x + "_node" for x in covariates]
            node_df.index = pd.MultiIndex.from_product([covariates_node, node_names], names=["Covariate", "Node"])

            # Complete node df
            node_df = self.__complete_node_df(sample_adata, node_df)

            # Complete effect df
            effect_df = self.__complete_beta_df(
                sample_adata,
                intercept_df,
                effect_df,
                target_fdr=est_fdr,
                model_type="tree_agg",
                select_type=select_type,
                node_df=node_df,
            )
        else:
            # Complete effect df
            effect_df = self.__complete_beta_df(
                sample_adata, intercept_df, effect_df, target_fdr=est_fdr, select_type=select_type, model_type="classic"
            )

        # Give nice column names, remove unnecessary columns
        hdis = intercept_df.columns[intercept_df.columns.str.contains("hdi")]
        hdis_new = hdis.str.replace("hdi_", "HDI ")

        # Calculate credible intervals if using classical spike-and-slab
        if select_type == "spikeslab":
            # Credible interval
            ind_post = np.array(sample_adata.uns["scCODA_params"]["mcmc"]["samples"]["ind"])
            ind_post[ind_post < 1e-3] = np.nan

            b_raw_sel = np.array(sample_adata.uns["scCODA_params"]["mcmc"]["samples"]["b_raw"]) * ind_post

            res = az.convert_to_inference_data(np.array([b_raw_sel]))

            summary_sel = az.summary(
                data=res,
                kind="stats",
                var_names=["x"],
                skipna=True,
                *args,  # noqa: B026
                **kwargs,
            )

            ref_index = sample_adata.uns["scCODA_params"]["reference_index"]
            n_conditions = len(covariates)
            n_cell_types = len(cell_types)

            def insert_row(idx, df, df_insert):
                return pd.concat(
                    [
                        df.iloc[:idx,],
                        df_insert,
                        df.iloc[idx:,],
                    ]
                ).reset_index(drop=True)

            for i in range(n_conditions):
                summary_sel = insert_row(
                    (i * n_cell_types) + ref_index,
                    summary_sel,
                    pd.DataFrame.from_dict(data={"mean": [0], "sd": [0], hdis[0]: [0], hdis[1]: [0]}),
                )

            effect_df.loc[:, hdis[0]] = list(summary_sel[hdis[0]])
            effect_df.loc[:, hdis[1]] = list(summary_sel.loc[:, hdis[1]])  # type: ignore
        # For spike-and-slab LASSO, credible intervals are as calculated by `az.summary`
        elif select_type == "sslasso":
            pass
        else:
            raise ValueError("No valid select type!")

        # Select relevant columns and give nice column names for all result dfs, then return them
        intercept_df = intercept_df.loc[:, ["final_parameter", hdis[0], hdis[1], "sd", "expected_sample"]].copy()
        intercept_df = intercept_df.rename(
            columns=dict(
                zip(
                    intercept_df.columns,
                    ["Final Parameter", hdis_new[0], hdis_new[1], "SD", "Expected Sample"],
                    strict=False,
                )
            )
        )

        if select_type == "sslasso":
            effect_df = effect_df.loc[
                :, ["final_parameter", "median", hdis[0], hdis[1], "sd", "expected_sample", "log_fold"]
            ].copy()
            effect_df = effect_df.rename(
                columns=dict(
                    zip(
                        effect_df.columns,
                        ["Effect", "Median", hdis_new[0], hdis_new[1], "SD", "Expected Sample", "log2-fold change"],
                        strict=False,
                    )
                )
            )
        else:
            effect_df = effect_df.loc[
                :, ["final_parameter", hdis[0], hdis[1], "sd", "inclusion_prob", "expected_sample", "log_fold"]
            ].copy()
            effect_df = effect_df.rename(
                columns=dict(
                    zip(
                        effect_df.columns,
                        [
                            "Final Parameter",
                            hdis_new[0],
                            hdis_new[1],
                            "SD",
                            "Inclusion probability",
                            "Expected Sample",
                            "log2-fold change",
                        ],
                        strict=False,
                    )
                )
            )

        if model_type == "tree_agg":
            node_df = node_df.loc[
                :, ["final_parameter", "median", hdis[0], hdis[1], "sd", "delta", "significant"]
            ].copy()  # type: ignore
            node_df = node_df.rename(
                columns=dict(
                    zip(
                        node_df.columns,
                        ["Final Parameter", "Median", hdis_new[0], hdis_new[1], "SD", "Delta", "Is credible"],
                        strict=False,
                    )
                )  # type: ignore
            )  # type: ignore

            return intercept_df, effect_df, node_df
        else:
            return intercept_df, effect_df

    def __complete_beta_df(
        self,
        sample_adata: AnnData,
        intercept_df: pd.DataFrame,
        effect_df: pd.DataFrame,
        model_type: str,
        select_type: str,
        target_fdr: float = 0.05,
        node_df: pd.DataFrame = None,
    ) -> pd.DataFrame:
        """Evaluation of MCMC results for effect parameters. This function is only used within self.summary_prepare.

        This function also calculates the posterior inclusion probability for each effect and decides whether effects are significant.

        Args:
            sample_adata: Anndata object with cell counts as sample_adata.X and covariates saved in sample_adata.obs.
            intercept_df: Intercept summary, see ``summary_prepare``
            effect_df: Effect summary, see ``summary_prepare``
            model_type: String indicating the model type ("classic" or "tree_agg")
            select_type:  String indicating the type of spike_and_slab selection ("spikeslab" or "sslasso")
            target_fdr: Desired FDR value. Defaults to 0.05.
            node_df: If using tree aggregation, the node-level effect DataFrame must be passed. Defaults to None.

        Returns:
            pd.DataFrame:  effect DataFrame with inclusion probability, final parameters, expected sample.
        """
        # Data dimensions
        D = len(effect_df.index.levels[0])
        K = len(effect_df.index.levels[1])

        # Effect processing for different models
        # Classic scCODA (spike-and-slab + no tree aggregation)
        if model_type == "classic" and select_type == "spikeslab":
            beta_inc_prob = []
            beta_nonzero_mean = []

            # Get MCMC samples for parameter "beta"
            beta_raw = np.array(sample_adata.uns["scCODA_params"]["mcmc"]["samples"]["beta"])

            # Calculate inclusion prob, nonzero mean for every effect
            for j in range(beta_raw.shape[1]):
                for i in range(beta_raw.shape[2]):
                    beta_i_raw = beta_raw[:, j, i]
                    beta_i_raw_nonzero = np.where(np.abs(beta_i_raw) > 1e-3)[0]
                    prob = beta_i_raw_nonzero.shape[0] / beta_i_raw.shape[0]
                    beta_inc_prob.append(prob)
                    if len(beta_i_raw[beta_i_raw_nonzero]) > 0:
                        beta_nonzero_mean.append(beta_i_raw[beta_i_raw_nonzero].mean())
                    else:
                        beta_nonzero_mean.append(0)

            effect_df.loc[:, "inclusion_prob"] = beta_inc_prob
            effect_df.loc[:, "mean_nonzero"] = beta_nonzero_mean

            # Inclusion prob threshold value. Direct posterior probability approach cf. Newton et al. (2004)
            def opt_thresh(result, alpha):
                incs = np.array(result.loc[result["inclusion_prob"] > 0, "inclusion_prob"])
                incs[::-1].sort()

                for c in np.unique(incs):
                    fdr = np.mean(1 - incs[incs >= c])

                    if fdr < alpha:
                        # ceiling with 3 decimals precision
                        c = np.floor(c * 10**3) / 10**3
                        return c, fdr
                return 1.0, 0

            threshold, fdr_ = opt_thresh(effect_df, target_fdr)

            # Save cutoff inclusion probability to scCODA params in uns
            sample_adata.uns["scCODA_params"]["threshold_prob"] = threshold

            # Decide whether betas are significant or not, set non-significant ones to 0
            effect_df.loc[:, "final_parameter"] = np.where(
                effect_df.loc[:, "inclusion_prob"] >= threshold, effect_df.loc[:, "mean_nonzero"], 0
            )

        # tascCODA model (spike-and-slab LASSO + tree aggregation)
        elif select_type == "sslasso" and model_type == "tree_agg":
            # Get ancestor matrix
            A = sample_adata.uns["scCODA_params"]["ancestor_matrix"]

            # Feature-level effects are just node-level effects time ancestor matrix
            effect_df["final_parameter"] = np.matmul(
                np.kron(np.eye(D, dtype=int), A), np.array(node_df["final_parameter"])
            )

        # Get expected sample, log-fold change
        y_bar = np.mean(np.sum(sample_adata.X, axis=1))
        alpha_par = intercept_df.loc[:, "final_parameter"]
        alphas_exp = np.exp(alpha_par)
        alpha_sample = (alphas_exp / np.sum(alphas_exp) * y_bar).values

        beta_mean = np.array(alpha_par)
        for d in range(D):
            beta_d = effect_df.loc[:, "final_parameter"].values[(d * K) : ((d + 1) * K)]
            beta_d = beta_mean + beta_d
            beta_d = np.exp(beta_d)
            beta_d = beta_d / np.sum(beta_d) * y_bar
            if d == 0:
                beta_sample = beta_d
                log_sample = np.log2(beta_d / alpha_sample)
            else:
                beta_sample = np.append(beta_sample, beta_d)
                log_sample = np.append(log_sample, np.log2(beta_d / alpha_sample))
        effect_df.loc[:, "expected_sample"] = beta_sample
        effect_df.loc[:, "log_fold"] = log_sample

        return effect_df

    def __complete_node_df(
        self,
        sample_adata: AnnData,
        node_df: pd.DataFrame,
    ) -> pd.DataFrame:
        """Evaluation of MCMC results for node-level effect parameters. This function is only used within self.summary_prepare.
            This function determines whether node-level effects are credible or not

        Args:
            sample_adata: Anndata object with cell counts as sample_adata.X and covariates saved in sample_adata.obs.
            node_df: Node-level effect summary, see ``summary_prepare``

        Returns:
            pd.DataFrame: node-level effect DataFrame with inclusion threshold, final parameters, significance indicator
        """
        # calculate inclusion threshold
        theta = np.median(np.array(sample_adata.uns["scCODA_params"]["mcmc"]["samples"]["theta"]))
        l_0 = sample_adata.uns["scCODA_params"]["sslasso_pen_args"]["lambda_0"]
        l_1 = sample_adata.uns["scCODA_params"]["sslasso_pen_args"]["lambda_1_scaled"]

        def delta(l_0, l_1, theta):
            p_t = (theta * l_1 / 2) / ((theta * l_1 / 2) + ((1 - theta) * l_0 / 2))
            return 1 / (l_0 - l_1) * np.log(1 / p_t - 1)

        D = len(node_df.index.levels[0])

        # apply inclusion threshold
        deltas = delta(l_0, l_1, theta)
        refs = np.sort(sample_adata.uns["scCODA_params"]["reference_index"])
        deltas = np.insert(deltas, [refs[i] - i for i in range(len(refs))], 0)

        node_df["delta"] = np.tile(deltas, D)
        node_df["significant"] = np.abs(node_df["median"]) > node_df["delta"]
        node_df["final_parameter"] = np.where(node_df.loc[:, "significant"], node_df.loc[:, "median"], 0)

        return node_df

    def __complete_alpha_df(self, sample_adata: AnnData, intercept_df: pd.DataFrame) -> pd.DataFrame:
        """Evaluation of MCMC results for intercepts. This function is only used within self.summary_prepare.

        Args:
            sample_adata: Anndata object with cell counts as sample_adata.X and covariates saved in sample_adata.obs.
            intercept_df: Intercept summary, see ``summary_prepare``

        Returns:
            pd.DataFrame: intercept DataFrame with expected sample, final parameters
        """
        intercept_df = intercept_df.rename(columns={"mean": "final_parameter"})

        # Get expected sample
        y_bar = np.mean(np.sum(sample_adata.X, axis=1))
        alphas_exp = np.exp(intercept_df.loc[:, "final_parameter"])
        alpha_sample = (alphas_exp / np.sum(alphas_exp) * y_bar).values
        intercept_df.loc[:, "expected_sample"] = alpha_sample

        return intercept_df

    def summary(self, data: AnnData | MuData, extended: bool = False, modality_key: str = "coda", *args, **kwargs):
        """Printing method for the summary.

        Args:
            data: AnnData object or MuData object.
            extended: If True, return the extended summary with additional statistics. Defaults to False.
            modality_key: If data is a MuData object, specify which modality to use. Defaults to "coda".
            args: Passed to az.summary
            kwargs: Passed to az.summary

        Examples:
            Example with scCODA:
            >>> import pertpy as pt
            >>> haber_cells = pt.dt.haber_2017_regions()
            >>> sccoda = pt.tl.Sccoda()
            >>> mdata = sccoda.load(haber_cells, type="cell_level", generate_sample_level=True, cell_type_identifier="cell_label", \
                sample_identifier="batch", covariate_obs=["condition"])
            >>> mdata = sccoda.prepare(mdata, formula="condition", reference_cell_type="Endocrine")
            >>> sccoda.run_nuts(mdata, num_warmup=100, num_samples=1000, rng_key=42)
            >>> sccoda.summary(mdata)
        """
        if isinstance(data, MuData):
            try:
                sample_adata = data[modality_key]
            except IndexError:
                print("[bold red]When data is a MuData object, modality_key must be specified!")
                raise
        if isinstance(data, AnnData):
            sample_adata = data
        # Get model and effect selection types
        select_type = sample_adata.uns["scCODA_params"]["select_type"]
        model_type = sample_adata.uns["scCODA_params"]["model_type"]

        # If other than default values for e.g. confidence interval are specified,
        # recalculate them for intercept and effect DataFrames
        if args or kwargs:
            if model_type == "tree_agg":
                intercept_df, effect_df, node_df = self.summary_prepare(sample_adata, *args, **kwargs)  # type: ignore
            else:
                intercept_df, effect_df = self.summary_prepare(sample_adata, *args, **kwargs)  # type: ignore
        # otherwise, get pre-calculated DataFrames. Effect DataFrame is stitched together from varm
        else:
            intercept_df = sample_adata.varm["intercept_df"]
            covariates = sample_adata.uns["scCODA_params"]["covariate_names"]
            effect_dfs = [sample_adata.varm[f"effect_df_{cov}"] for cov in covariates]
            effect_df = pd.concat(effect_dfs)
            effect_df.index = pd.MultiIndex.from_product(
                (covariates, sample_adata.var.index.tolist()), names=["Covariate", "Cell Type"]
            )
            effect_df.index = effect_df.index.set_levels(
                effect_df.index.levels[0].str.replace("Condition", "").str.replace("[", "").str.replace("]", ""),
                level=0,
            )
            if model_type == "tree_agg":
                node_df = sample_adata.uns["scCODA_params"]["node_df"]

        # Get number of samples, cell types
        data_dims = sample_adata.X.shape

        console = Console()
        table = Table(title="Compositional Analysis summary", box=box.SQUARE, expand=True, highlight=True)
        table.add_column("Name", justify="left", style="cyan")
        table.add_column("Value", justify="left")
        table.add_row("Data", "Data: %d samples, %d cell types" % data_dims)
        table.add_row("Reference cell type", "%s" % str(sample_adata.uns["scCODA_params"]["reference_cell_type"]))
        table.add_row("Formula", "%s" % sample_adata.uns["scCODA_params"]["formula"])
        if extended:
            table.add_row("Reference index", "%s" % str(sample_adata.uns["scCODA_params"]["reference_index"]))
            if select_type == "spikeslab":
                table.add_row(
                    "Spike-and-slab threshold",
                    "{threshold:.3f}".format(threshold=sample_adata.uns["scCODA_params"]["threshold_prob"]),
                )
                table.add_row(
                    "Spike-and-slab threshold",
                    "{threshold:.3f}".format(threshold=sample_adata.uns["scCODA_params"]["threshold_prob"]),
                )
            num_results = sample_adata.uns["scCODA_params"]["mcmc"]["num_samples"]
            num_burnin = sample_adata.uns["scCODA_params"]["mcmc"]["num_warmup"]
            table.add_row("MCMC Sampling", f"Sampled {num_results} chain states ({num_burnin} burnin samples)")
            table.add_row(
                "Acceptance rate",
                "{ar:.1f}%".format(
                    ar=(100 * sample_adata.uns["scCODA_params"]["mcmc"]["acceptance_rate"]),
                ),
            )
        console.print(table)

        intercept_df_basic = intercept_df.loc[:, intercept_df.columns.isin(["Final Parameter", "Expected Sample"])]
        if model_type == "tree_agg":
            node_df_basic = node_df.loc[:, node_df.columns.isin(["Final Parameter", "Is credible"])]
            effect_df_basic = effect_df.loc[
                :, effect_df.columns.isin(["Effect", "Expected Sample", "log2-fold change"])
            ]
            effect_df_extended = effect_df.loc[
                :, ~effect_df.columns.isin(["Effect", "Expected Sample", "log2-fold change"])
            ]
        else:
            effect_df_basic = effect_df.loc[
                :, effect_df.columns.isin(["Final Parameter", "Expected Sample", "log2-fold change"])
            ]
            effect_df_extended = effect_df.loc[
                :, ~effect_df.columns.isin(["Final Parameter", "Expected Sample", "log2-fold change"])
            ]
        if extended:
            table = Table("Intercepts", box=box.SQUARE, expand=True, highlight=True)
            table.add_row(intercept_df.to_string(justify="center", float_format=lambda _: f"{_:.3f}"))
            console.print(table)

            table = Table("Effects", box=box.SQUARE, expand=True, highlight=True)
            table.add_row(effect_df_basic.to_string(justify="center", float_format=lambda _: f"{_:.3f}"))
            console.print(table)

            table = Table("Effects Extended", box=box.SQUARE, expand=True, highlight=True)
            table.add_row(effect_df_extended.to_string(justify="center", float_format=lambda _: f"{_:.3f}"))
            console.print(table)

            if model_type == "tree_agg":
                table = Table("Nodes", box=box.SQUARE, expand=True, highlight=True)
                for index in node_df.index.levels[0]:
                    table.add_row(f"Covariate={index}", end_section=True)
                    table.add_row(
                        node_df.loc[index].to_string(justify="center", float_format=lambda _: f"{_:.2f}"),
                        end_section=True,
                    )
                console.print(table)
        else:
            table = Table("Intercepts", box=box.SQUARE, expand=True, highlight=True)
            table.add_row(intercept_df_basic.to_string(justify="center", float_format=lambda _: f"{_:.3f}"))
            console.print(table)

            table = Table("Effects", box=box.SQUARE, expand=True, highlight=True)
            table.add_row(effect_df_basic.to_string(justify="center", float_format=lambda _: f"{_:.3f}"))
            console.print(table)

            if model_type == "tree_agg":
                table = Table("Nodes", box=box.SQUARE, expand=True, highlight=True)
                for index in node_df_basic.index.levels[0]:
                    table.add_row(f"Covariate={index}", end_section=True)
                    table.add_row(
                        node_df_basic.loc[index].to_string(justify="center", float_format=lambda _: f"{_:.2f}"),
                        end_section=True,
                    )
                console.print(table)

    def get_intercept_df(self, data: AnnData | MuData, modality_key: str = "coda"):
        """Get intercept dataframe as printed in the extended summary

        Args:
            data: AnnData object or MuData object.
            modality_key: If data is a MuData object, specify which modality to use. Defaults to "coda".

        Returns:
            pd.DataFrame: Intercept data frame.

        Examples:
            Example with scCODA:
            >>> import pertpy as pt
            >>> haber_cells = pt.dt.haber_2017_regions()
            >>> sccoda = pt.tl.Sccoda()
            >>> mdata = sccoda.load(haber_cells, type="cell_level", generate_sample_level=True, cell_type_identifier="cell_label", \
                sample_identifier="batch", covariate_obs=["condition"])
            >>> mdata = sccoda.prepare(mdata, formula="condition", reference_cell_type="Endocrine")
            >>> sccoda.run_nuts(mdata, num_warmup=100, num_samples=1000, rng_key=42)
            >>> intercepts = sccoda.get_intercept_df(mdata)
        """

        if isinstance(data, MuData):
            try:
                sample_adata = data[modality_key]
            except IndexError:
                print("When data is a MuData object, modality_key must be specified!")
                raise
        if isinstance(data, AnnData):
            sample_adata = data

        return sample_adata.varm["intercept_df"]

    def get_effect_df(self, data: AnnData | MuData, modality_key: str = "coda"):
        """Get effect dataframe as printed in the extended summary

        Args:
            data: AnnData object or MuData object.
            modality_key: If data is a MuData object, specify which modality to use. Defaults to "coda".

        Returns:
            pd.DataFrame: Effect data frame.

        Examples:
            Example with scCODA:
            >>> import pertpy as pt
            >>> haber_cells = pt.dt.haber_2017_regions()
            >>> sccoda = pt.tl.Sccoda()
            >>> mdata = sccoda.load(haber_cells, type="cell_level", generate_sample_level=True, cell_type_identifier="cell_label", \
                sample_identifier="batch", covariate_obs=["condition"])
            >>> mdata = sccoda.prepare(mdata, formula="condition", reference_cell_type="Endocrine")
            >>> sccoda.run_nuts(mdata, num_warmup=100, num_samples=1000, rng_key=42)
            >>> effects = sccoda.get_effect_df(mdata)
        """

        if isinstance(data, MuData):
            try:
                sample_adata = data[modality_key]
            except IndexError:
                print("When data is a MuData object, modality_key must be specified!")
                raise
        if isinstance(data, AnnData):
            sample_adata = data

        covariates = sample_adata.uns["scCODA_params"]["covariate_names"]
        effect_dfs = [sample_adata.varm[f"effect_df_{cov}"] for cov in covariates]
        effect_df = pd.concat(effect_dfs)
        effect_df.index = pd.MultiIndex.from_product(
            (covariates, sample_adata.var.index.tolist()), names=["Covariate", "Cell Type"]
        )
        effect_df.index = effect_df.index.set_levels(
            effect_df.index.levels[0].str.replace("Condition", "").str.replace("[", "").str.replace("]", ""),
            level=0,
        )

        return effect_df

    def get_node_df(self, data: AnnData | MuData, modality_key: str = "coda"):
        """Get node effect dataframe as printed in the extended summary of a tascCODA model

        Args:
            data: AnnData object or MuData object.
            modality_key: If data is a MuData object, specify which modality to use. Defaults to "coda".

        Returns:
            pd.DataFrame: Node effect data frame.

        Examples:
            Example with tascCODA (works only for model of type tree_agg, i.e. a tascCODA model):
            >>> import pertpy as pt
            >>> adata = pt.dt.tasccoda_example()
            >>> tasccoda = pt.tl.Tasccoda()
            >>> mdata = tasccoda.load(
            >>>     adata, type="sample_level",
            >>>     levels_agg=["Major_l1", "Major_l2", "Major_l3", "Major_l4", "Cluster"],
            >>>     key_added="lineage", add_level_name=True
            >>> )
            >>> mdata = tasccoda.prepare(
            >>>     mdata, formula="Health", reference_cell_type="automatic", tree_key="lineage", pen_args={"phi": 0}
            >>> )
            >>> tasccoda.run_nuts(mdata, num_samples=1000, num_warmup=100, rng_key=42)
            >>> node_effects = tasccoda.get_node_df(mdata)
        """

        if isinstance(data, MuData):
            try:
                sample_adata = data[modality_key]
            except IndexError:
                print("When data is a MuData object, modality_key must be specified!")
                raise
        if isinstance(data, AnnData):
            sample_adata = data

        return sample_adata.uns["scCODA_params"]["node_df"]

    def set_fdr(self, data: AnnData | MuData, est_fdr: float, modality_key: str = "coda", *args, **kwargs):
        """Direct posterior probability approach to calculate credible effects while keeping the expected FDR at a certain level
            Note: Does not work for spike-and-slab LASSO selection method

        Args:
            data: AnnData object or MuData object.
            est_fdr: Desired FDR value.
            modality_key: If data is a MuData object, specify which modality to use. Defaults to "coda".
            args: passed to self.summary_prepare
            kwargs: passed to self.summary_prepare

        Returns:
            Adjusts intercept_df and effect_df
        """
        if isinstance(data, MuData):
            try:
                sample_adata = data[modality_key]
            except IndexError:
                print("When data is a MuData object, modality_key must be specified!")
                raise
        if isinstance(data, AnnData):
            sample_adata = data

        if sample_adata.uns["scCODA_params"]["model_type"] == "classic":
            intercept_df, effect_df = self.summary_prepare(sample_adata, est_fdr, *args, **kwargs)  # type: ignore
        elif sample_adata.uns["scCODA_params"]["model_type"] == "tree_agg":
            intercept_df, effect_df, node_df = self.summary_prepare(sample_adata, est_fdr, *args, **kwargs)  # type: ignore
            sample_adata.uns["scCODA_params"]["node_df"] = node_df
        else:
            raise ValueError("No valid model type!")

        sample_adata.varm["intercept_df"] = intercept_df
        for cov in effect_df.index.get_level_values("Covariate"):
            sample_adata.varm[f"effect_df_{cov}"] = effect_df.loc[cov, :]

    def credible_effects(self, data: AnnData | MuData, modality_key: str = "coda", est_fdr: float = None) -> pd.Series:
        """Decides which effects of the scCODA model are credible based on an adjustable inclusion probability threshold.
            Note: Parameter est_fdr has no effect for spike-and-slab LASSO selection method

        Args:
            data: AnnData object or MuData object.
            modality_key: If data is a MuData object, specify which modality to use. Defaults to "coda".
            est_fdr: Estimated false discovery rate. Must be between 0 and 1. Defaults to None.

        Returns:
            pd.Series: Credible effect decision series which includes boolean values indicate whether effects are credible under inc_prob_threshold.
        """
        if isinstance(data, MuData):
            try:
                sample_adata = data[modality_key]
            except IndexError:
                print("When data is a MuData object, modality_key must be specified!")
                raise
        if isinstance(data, AnnData):
            sample_adata = data

        # Get model and effect selection types
        select_type = sample_adata.uns["scCODA_params"]["select_type"]
        model_type = sample_adata.uns["scCODA_params"]["model_type"]

        # If other than None for est_fdr is specified, recalculate intercept and effect DataFrames
        if isinstance(est_fdr, float):
            if est_fdr < 0 or est_fdr > 1:
                raise ValueError("est_fdr must be between 0 and 1!")
            else:
                _, eff_df = self.summary_prepare(sample_adata, est_fdr=est_fdr)  # type: ignore
        # otherwise, get pre-calculated DataFrames. Effect DataFrame is stitched together from varm
        else:
            if model_type == "tree_agg" and select_type == "sslasso":
                eff_df = sample_adata.uns["scCODA_params"]["node_df"]
            else:
                covariates = sample_adata.uns["scCODA_params"]["covariate_names"]
                effect_dfs = [sample_adata.varm[f"effect_df_{cov}"] for cov in covariates]
                eff_df = pd.concat(effect_dfs)
                eff_df.index = pd.MultiIndex.from_product(
                    (covariates, sample_adata.var.index.tolist()), names=["Covariate", "Cell Type"]
                )

        out = eff_df["Final Parameter"] != 0
        out.rename("credible change")

        return out

    def _stackbar(  # pragma: no cover
        self,
        y: np.ndarray,
        type_names: list[str],
        title: str,
        level_names: list[str],
        figsize: tuple[float, float] | None = None,
        dpi: int | None = 100,
        cmap: ListedColormap | None = cm.tab20,
        show_legend: bool | None = True,
    ) -> plt.Axes:
        """Plots a stacked barplot for one (discrete) covariate.

        Typical use (only inside stacked_barplot): plot_one_stackbar(data.X, data.var.index, "xyz", data.obs.index)

        Args:
            y: The count data, collapsed onto the level of interest. i.e. a binary covariate has two rows,
               one for each group, containing the count mean of each cell type
            type_names: The names of all cell types
            title: Plot title, usually the covariate's name
            level_names: Names of the covariate's levels
            figsize: Figure size. Defaults to None.
            dpi: Dpi setting. Defaults to 100.
            cmap: The color map for the barplot. Defaults to cm.tab20.
            show_legend: If True, adds a legend. Defaults to True.

        Returns:
            A :class:`~matplotlib.axes.Axes` object
        """
        n_bars, n_types = y.shape

        figsize = rcParams["figure.figsize"] if figsize is None else figsize

        _, ax = plt.subplots(figsize=figsize, dpi=dpi)
        r = np.array(range(n_bars))
        sample_sums = np.sum(y, axis=1)

        barwidth = 0.85
        cum_bars = np.zeros(n_bars)

        for n in range(n_types):
            bars = [i / j * 100 for i, j in zip([y[k][n] for k in range(n_bars)], sample_sums, strict=False)]
            plt.bar(
                r,
                bars,
                bottom=cum_bars,
                color=cmap(n % cmap.N),
                width=barwidth,
                label=type_names[n],
                linewidth=0,
            )
            cum_bars += bars

        ax.set_title(title)
        if show_legend:
            ax.legend(loc="upper left", bbox_to_anchor=(1, 1), ncol=1)
        ax.set_xticks(r)
        ax.set_xticklabels(level_names, rotation=45, ha="right")
        ax.set_ylabel("Proportion")

        return ax

    def plot_stacked_barplot(  # pragma: no cover
        self,
        data: AnnData | MuData,
        feature_name: str,
        modality_key: str = "coda",
        figsize: tuple[float, float] | None = None,
        dpi: int | None = 100,
        cmap: ListedColormap | None = cm.tab20,
        show_legend: bool | None = True,
        level_order: list[str] = None,
    ) -> plt.Axes:
        """Plots a stacked barplot for all levels of a covariate or all samples (if feature_name=="samples").

        Args:
            data: AnnData object or MuData object.
            feature_name: The name of the covariate to plot. If feature_name=="samples", one bar for every sample will be plotted
            modality_key: If data is a MuData object, specify which modality to use. Defaults to "coda".
            figsize: Figure size. Defaults to None.
            dpi: Dpi setting. Defaults to 100.
            cmap: The matplotlib color map for the barplot. Defaults to cm.tab20.
            show_legend: If True, adds a legend. Defaults to True.
            level_order: Custom ordering of bars on the x-axis. Defaults to None.

        Returns:
            A :class:`~matplotlib.axes.Axes` object

        Examples:
            Example with scCODA:
            >>> import pertpy as pt
            >>> haber_cells = pt.dt.haber_2017_regions()
            >>> sccoda = pt.tl.Sccoda()
            >>> mdata = sccoda.load(haber_cells, type="cell_level", generate_sample_level=True, cell_type_identifier="cell_label", \
                sample_identifier="batch", covariate_obs=["condition"])
            >>> sccoda.plot_stacked_barplot(mdata, feature_name="samples")

        Preview:
            .. image:: /_static/docstring_previews/sccoda_stacked_barplot.png
        """
        if isinstance(data, MuData):
            data = data[modality_key]
        if isinstance(data, AnnData):
            data = data

        ct_names = data.var.index

        # option to plot one stacked barplot per sample
        if feature_name == "samples":
            if level_order:
                assert set(level_order) == set(data.obs.index), "level order is inconsistent with levels"
                data = data[level_order]
            ax = self._stackbar(
                data.X,
                type_names=data.var.index,
                title="samples",
                level_names=data.obs.index,
                figsize=figsize,
                dpi=dpi,
                cmap=cmap,
                show_legend=show_legend,
            )
        else:
            # Order levels
            if level_order:
                assert set(level_order) == set(data.obs[feature_name]), "level order is inconsistent with levels"
                levels = level_order
            elif hasattr(data.obs[feature_name], "cat"):
                levels = data.obs[feature_name].cat.categories.to_list()
            else:
                levels = pd.unique(data.obs[feature_name])
            n_levels = len(levels)
            feature_totals = np.zeros([n_levels, data.X.shape[1]])

            for level in range(n_levels):
                l_indices = np.where(data.obs[feature_name] == levels[level])
                feature_totals[level] = np.sum(data.X[l_indices], axis=0)

            ax = self._stackbar(
                feature_totals,
                type_names=ct_names,
                title=feature_name,
                level_names=levels,
                figsize=figsize,
                dpi=dpi,
                cmap=cmap,
                show_legend=show_legend,
            )
        return ax

    def plot_effects_barplot(  # pragma: no cover
        self,
        data: AnnData | MuData,
        modality_key: str = "coda",
        covariates: str | list | None = None,
        parameter: Literal["log2-fold change", "Final Parameter", "Expected Sample"] = "log2-fold change",
        plot_facets: bool = True,
        plot_zero_covariate: bool = True,
        plot_zero_cell_type: bool = False,
        figsize: tuple[float, float] | None = None,
        dpi: int | None = 100,
        cmap: str | ListedColormap | None = cm.tab20,
        level_order: list[str] = None,
        args_barplot: dict | None = None,
    ) -> plt.Axes | sns.axisgrid.FacetGrid | None:
        """Barplot visualization for effects.

        The effect results for each covariate are shown as a group of barplots, with intra--group separation by cell types.
        The covariates groups can either be ordered along the x-axis of a single plot (plot_facets=False) or as plot facets (plot_facets=True).

        Args:
            data: AnnData object or MuData object.
            modality_key: If data is a MuData object, specify which modality to use. Defaults to "coda".
            covariates: The name of the covariates in data.obs to plot. Defaults to None.
            parameter: The parameter in effect summary to plot. Defaults to "log2-fold change".
            plot_facets: If False, plot cell types on the x-axis. If True, plot as facets.
                         Defaults to True.
            plot_zero_covariate: If True, plot covariate that have all zero effects. If False, do not plot.
                                 Defaults to True.
            plot_zero_cell_type: If True, plot cell type that have zero effect. If False, do not plot.
                                 Defaults to False.
            figsize: Figure size. Defaults to None.
            dpi: Figure size. Defaults to 100.
            cmap: The seaborn color map for the barplot. Defaults to cm.tab20.
            level_order: Custom ordering of bars on the x-axis. Defaults to None.
            args_barplot: Arguments passed to sns.barplot. Defaults to None.

        Returns:
            Depending on `plot_facets`, returns a :class:`~matplotlib.axes.Axes` (`plot_facets = False`)
            or :class:`~sns.axisgrid.FacetGrid` (`plot_facets = True`) object

        Examples:
            Example with scCODA:
            >>> import pertpy as pt
            >>> haber_cells = pt.dt.haber_2017_regions()
            >>> sccoda = pt.tl.Sccoda()
            >>> mdata = sccoda.load(haber_cells, type="cell_level", generate_sample_level=True, cell_type_identifier="cell_label", \
                sample_identifier="batch", covariate_obs=["condition"])
            >>> mdata = sccoda.prepare(mdata, formula="condition", reference_cell_type="Endocrine")
            >>> sccoda.run_nuts(mdata, num_warmup=100, num_samples=1000, rng_key=42)
            >>> sccoda.plot_effects_barplot(mdata)

        Preview:
            .. image:: /_static/docstring_previews/sccoda_effects_barplot.png
        """
        if args_barplot is None:
            args_barplot = {}
        if isinstance(data, MuData):
            data = data[modality_key]
        if isinstance(data, AnnData):
            data = data
        # Get covariate names from adata, partition into those with nonzero effects for min. one cell type/no cell types
        covariate_names = data.uns["scCODA_params"]["covariate_names"]
        if covariates is not None:
            if isinstance(covariates, str):
                covariates = [covariates]
            partial_covariate_names = [
                covariate_name
                for covariate_name in covariate_names
                if any(covariate in covariate_name for covariate in covariates)
            ]
            covariate_names = partial_covariate_names
        covariate_names_non_zero = [
            covariate_name
            for covariate_name in covariate_names
            if data.varm[f"effect_df_{covariate_name}"][parameter].any()
        ]
        covariate_names_zero = list(set(covariate_names) - set(covariate_names_non_zero))
        if not plot_zero_covariate:
            covariate_names = covariate_names_non_zero

        # set up df for plotting
        plot_df = pd.concat(
            [data.varm[f"effect_df_{covariate_name}"][parameter] for covariate_name in covariate_names],
            axis=1,
        )
        plot_df.columns = covariate_names
        plot_df = pd.melt(plot_df, ignore_index=False, var_name="Covariate")

        plot_df = plot_df.reset_index()

        if len(covariate_names_zero) != 0:
            if plot_facets:
                if plot_zero_covariate and not plot_zero_cell_type:
                    plot_df = plot_df[plot_df["value"] != 0]
                    for covariate_name_zero in covariate_names_zero:
                        new_row = {
                            "Covariate": covariate_name_zero,
                            "Cell Type": "zero",
                            "value": 0,
                        }
                        plot_df = pd.concat([plot_df, pd.DataFrame([new_row])], ignore_index=True)
                    plot_df["covariate_"] = pd.Categorical(plot_df["Covariate"], covariate_names)
                    plot_df = plot_df.sort_values(["covariate_"])
        if not plot_zero_cell_type:
            cell_type_names_zero = [
                name
                for name in plot_df["Cell Type"].unique()
                if (plot_df[plot_df["Cell Type"] == name]["value"] == 0).all()
            ]
            plot_df = plot_df[~plot_df["Cell Type"].isin(cell_type_names_zero)]

        # If plot as facets, create a FacetGrid and map barplot to it.
        if plot_facets:
            if isinstance(cmap, ListedColormap):
                cmap = np.array([cmap(i % cmap.N) for i in range(len(plot_df["Cell Type"].unique()))])
            if figsize is not None:
                height = figsize[0]
                aspect = np.round(figsize[1] / figsize[0], 2)
            else:
                height = 3
                aspect = 2

            g = sns.FacetGrid(
                plot_df,
                col="Covariate",
                sharey=True,
                sharex=False,
                height=height,
                aspect=aspect,
            )

            g.map(
                sns.barplot,
                "Cell Type",
                "value",
                palette=cmap,
                order=level_order,
                **args_barplot,
            )
            g.set_xticklabels(rotation=90)
            g.set(ylabel=parameter)
            axes = g.axes.flatten()
            for i, ax in enumerate(axes):
                ax.set_title(covariate_names[i])
                if len(ax.get_xticklabels()) < 5:
                    ax.set_aspect(10 / len(ax.get_xticklabels()))
                    if len(ax.get_xticklabels()) == 1:
                        if ax.get_xticklabels()[0]._text == "zero":
                            ax.set_xticks([])
            return g

        # If not plot as facets, call barplot to plot cell types on the x-axis.
        else:
            _, ax = plt.subplots(figsize=figsize, dpi=dpi)
            if len(covariate_names) == 1:
                if isinstance(cmap, ListedColormap):
                    cmap = np.array([cmap(i % cmap.N) for i in range(len(plot_df["Cell Type"].unique()))])
                sns.barplot(
                    data=plot_df,
                    x="Cell Type",
                    y="value",
                    palette=cmap,
                    ax=ax,
                )
                ax.set_title(covariate_names[0])
            else:
                if isinstance(cmap, ListedColormap):
                    cmap = np.array([cmap(i % cmap.N) for i in range(len(covariate_names))])
                sns.barplot(
                    data=plot_df,
                    x="Cell Type",
                    y="value",
                    hue="Covariate",
                    palette=cmap,
                    ax=ax,
                )
            cell_types = pd.unique(plot_df["Cell Type"])
            ax.set_xticklabels(cell_types, rotation=90)

            return ax

    def plot_boxplots(  # pragma: no cover
        self,
        data: AnnData | MuData,
        feature_name: str,
        modality_key: str = "coda",
        y_scale: Literal["relative", "log", "log10", "count"] = "relative",
        plot_facets: bool = False,
        add_dots: bool = False,
        cell_types: list | None = None,
        args_boxplot: dict | None = None,
        args_swarmplot: dict | None = None,
        figsize: tuple[float, float] | None = None,
        dpi: int | None = 100,
        cmap: str | None = "Blues",
        show_legend: bool | None = True,
        level_order: list[str] = None,
    ) -> plt.Axes | sns.axisgrid.FacetGrid | None:
        """Grouped boxplot visualization.

         The cell counts for each cell type are shown as a group of boxplots
         with intra--group separation by a covariate from data.obs.

        Args:
            data: AnnData object or MuData object
            feature_name: The name of the feature in data.obs to plot
            modality_key: If data is a MuData object, specify which modality to use. Defaults to "coda".
            y_scale: Transformation to of cell counts. Options: "relative" - Relative abundance, "log" - log(count),
                     "log10" - log10(count), "count" - absolute abundance (cell counts).
                     Defaults to "relative".
            plot_facets: If False, plot cell types on the x-axis. If True, plot as facets. Defaults to False.
            add_dots: If True, overlay a scatterplot with one dot for each data point. Defaults to False.
            cell_types: Subset of cell types that should be plotted. Defaults to None.
            args_boxplot: Arguments passed to sns.boxplot. Defaults to {}.
            args_swarmplot: Arguments passed to sns.swarmplot. Defaults to {}.
            figsize: Figure size. Defaults to None.
            dpi: Dpi setting. Defaults to 100.
            cmap: The seaborn color map for the barplot. Defaults to "Blues".
            show_legend: If True, adds a legend. Defaults to True.
            level_order: Custom ordering of bars on the x-axis. Defaults to None.

        Returns:
            Depending on `plot_facets`, returns a :class:`~matplotlib.axes.Axes` (`plot_facets = False`)
            or :class:`~sns.axisgrid.FacetGrid` (`plot_facets = True`) object

        Examples:
            Example with scCODA:
            >>> import pertpy as pt
            >>> haber_cells = pt.dt.haber_2017_regions()
            >>> sccoda = pt.tl.Sccoda()
            >>> mdata = sccoda.load(haber_cells, type="cell_level", generate_sample_level=True, cell_type_identifier="cell_label", \
                sample_identifier="batch", covariate_obs=["condition"])
            >>> sccoda.plot_boxplots(mdata, feature_name="condition", add_dots=True)

        Preview:
            .. image:: /_static/docstring_previews/sccoda_boxplots.png
        """
        if args_boxplot is None:
            args_boxplot = {}
        if args_swarmplot is None:
            args_swarmplot = {}
        if isinstance(data, MuData):
            data = data[modality_key]
        if isinstance(data, AnnData):
            data = data
        # y scale transformations
        if y_scale == "relative":
            sample_sums = np.sum(data.X, axis=1, keepdims=True)
            X = data.X / sample_sums
            value_name = "Proportion"
        # add pseudocount 0.5 if using log scale
        elif y_scale == "log":
            X = data.X.copy()
            X[X == 0] = 0.5
            X = np.log(X)
            value_name = "log(count)"
        elif y_scale == "log10":
            X = data.X.copy()
            X[X == 0] = 0.5
            X = np.log(X)
            value_name = "log10(count)"
        elif y_scale == "count":
            X = data.X
            value_name = "count"
        else:
            raise ValueError("Invalid y_scale transformation")

        count_df = pd.DataFrame(X, columns=data.var.index, index=data.obs.index).merge(
            data.obs[feature_name], left_index=True, right_index=True
        )
        plot_df = pd.melt(count_df, id_vars=feature_name, var_name="Cell type", value_name=value_name)
        if cell_types is not None:
            plot_df = plot_df[plot_df["Cell type"].isin(cell_types)]

        # Currently disabled because the latest statsannotations does not support the latest seaborn.
        # We had to drop the dependency.
        # Get credible effects results from model
        # if draw_effects:
        #     if model is not None:
        #         credible_effects_df = model.credible_effects(data, modality_key).to_frame().reset_index()
        #     else:
        #         print("[bold yellow]Specify a tasCODA model to draw effects")
        #     credible_effects_df[feature_name] = credible_effects_df["Covariate"].str.removeprefix(f"{feature_name}[T.")
        #     credible_effects_df[feature_name] = credible_effects_df[feature_name].str.removesuffix("]")
        #     credible_effects_df = credible_effects_df[credible_effects_df["Final Parameter"]]

        # If plot as facets, create a FacetGrid and map boxplot to it.
        if plot_facets:
            if level_order is None:
                level_order = pd.unique(plot_df[feature_name])

            K = X.shape[1]

            if figsize is not None:
                height = figsize[0]
                aspect = np.round(figsize[1] / figsize[0], 2)
            else:
                height = 3
                aspect = 2

            g = sns.FacetGrid(
                plot_df,
                col="Cell type",
                sharey=False,
                col_wrap=int(np.floor(np.sqrt(K))),
                height=height,
                aspect=aspect,
            )
            g.map(
                sns.boxplot,
                feature_name,
                value_name,
                palette=cmap,
                order=level_order,
                **args_boxplot,
            )

            if add_dots:
                if "hue" in args_swarmplot:
                    hue = args_swarmplot.pop("hue")
                else:
                    hue = None

                if hue is None:
                    g.map(
                        sns.swarmplot,
                        feature_name,
                        value_name,
                        color="black",
                        order=level_order,
                        **args_swarmplot,
                    ).set_titles("{col_name}")
                else:
                    g.map(
                        sns.swarmplot,
                        feature_name,
                        value_name,
                        hue,
                        order=level_order,
                        **args_swarmplot,
                    ).set_titles("{col_name}")
            return g

        # If not plot as facets, call boxplot to plot cell types on the x-axis.
        else:
            if level_order:
                args_boxplot["hue_order"] = level_order
                args_swarmplot["hue_order"] = level_order

            _, ax = plt.subplots(figsize=figsize, dpi=dpi)

            ax = sns.boxplot(
                x="Cell type",
                y=value_name,
                hue=feature_name,
                data=plot_df,
                fliersize=1,
                palette=cmap,
                ax=ax,
                **args_boxplot,
            )

            # Currently disabled because the latest statsannotations does not support the latest seaborn.
            # We had to drop the dependency.
            # if draw_effects:
            #     pairs = [
            #         [(row["Cell Type"], row[feature_name]), (row["Cell Type"], "Control")]
            #         for _, row in credible_effects_df.iterrows()
            #     ]
            #     annot = Annotator(ax, pairs, data=plot_df, x="Cell type", y=value_name, hue=feature_name)
            #     annot.configure(test=None, loc="outside", color="red", line_height=0, verbose=False)
            #     annot.set_custom_annotations([row[feature_name] for _, row in credible_effects_df.iterrows()])
            #     annot.annotate()

            if add_dots:
                sns.swarmplot(
                    x="Cell type",
                    y=value_name,
                    data=plot_df,
                    hue=feature_name,
                    ax=ax,
                    dodge=True,
                    color="black",
                    **args_swarmplot,
                )

            cell_types = pd.unique(plot_df["Cell type"])
            ax.set_xticklabels(cell_types, rotation=90)

            if show_legend:
                handles, labels = ax.get_legend_handles_labels()
                handout = []
                labelout = []
                for h, l in zip(handles, labels, strict=False):
                    if l not in labelout:
                        labelout.append(l)
                        handout.append(h)
                ax.legend(
                    handout,
                    labelout,
                    loc="upper left",
                    bbox_to_anchor=(1, 1),
                    ncol=1,
                    title=feature_name,
                )

            plt.tight_layout()

            return ax

    def plot_rel_abundance_dispersion_plot(  # pragma: no cover
        self,
        data: AnnData | MuData,
        modality_key: str = "coda",
        abundant_threshold: float | None = 0.9,
        default_color: str | None = "Grey",
        abundant_color: str | None = "Red",
        label_cell_types: bool = True,
        figsize: tuple[float, float] | None = None,
        dpi: int | None = 100,
        ax: Axes = None,
    ) -> plt.Axes:
        """Plots total variance of relative abundance versus minimum relative abundance of all cell types for determination of a reference cell type.

        If the count of the cell type is larger than 0 in more than abundant_threshold percent of all samples, the cell type will be marked in a different color.

        Args:
            data: AnnData or MuData object.
            modality_key: If data is a MuData object, specify which modality to use. Defaults to "coda".
                          Defaults to "coda".
            abundant_threshold: Presence threshold for abundant cell types. Defaults to 0.9.
            default_color: Bar color for all non-minimal cell types. Defaults to "Grey".
            abundant_color: Bar color for cell types with abundant percentage larger than abundant_threshold.
                            Defaults to "Red".
            label_cell_types: Label dots with cell type names. Defaults to True.
            figsize: Figure size. Defaults to None.
            dpi: Dpi setting. Defaults to 100.
            ax: A matplotlib axes object. Only works if plotting a single component. Defaults to None.

        Returns:
            A :class:`~matplotlib.axes.Axes` object

        Examples:
            Example with scCODA:
            >>> import pertpy as pt
            >>> haber_cells = pt.dt.haber_2017_regions()
            >>> sccoda = pt.tl.Sccoda()
            >>> mdata = sccoda.load(haber_cells, type="cell_level", generate_sample_level=True, cell_type_identifier="cell_label", \
                sample_identifier="batch", covariate_obs=["condition"])
            >>> mdata = sccoda.prepare(mdata, formula="condition", reference_cell_type="Endocrine")
            >>> sccoda.run_nuts(mdata, num_warmup=100, num_samples=1000, rng_key=42)
            >>> sccoda.plot_rel_abundance_dispersion_plot(mdata)

        Preview:
            .. image:: /_static/docstring_previews/sccoda_rel_abundance_dispersion_plot.png
        """
        if isinstance(data, MuData):
            data = data[modality_key]
        if isinstance(data, AnnData):
            data = data
        if ax is None:
            _, ax = plt.subplots(figsize=figsize, dpi=dpi)

        rel_abun = data.X / np.sum(data.X, axis=1, keepdims=True)

        percent_zero = np.sum(data.X == 0, axis=0) / data.X.shape[0]
        nonrare_ct = np.where(percent_zero < 1 - abundant_threshold)[0]

        # select reference
        cell_type_disp = np.var(rel_abun, axis=0) / np.mean(rel_abun, axis=0)

        is_abundant = [x in nonrare_ct for x in range(data.X.shape[1])]

        # Scatterplot
        plot_df = pd.DataFrame(
            {
                "Total dispersion": cell_type_disp,
                "Cell type": data.var.index,
                "Presence": 1 - percent_zero,
                "Is abundant": is_abundant,
            }
        )

        if len(np.unique(plot_df["Is abundant"])) > 1:
            palette = [default_color, abundant_color]
        elif np.unique(plot_df["Is abundant"]) == [False]:
            palette = [default_color]
        else:
            palette = [abundant_color]

        ax = sns.scatterplot(
            data=plot_df,
            x="Presence",
            y="Total dispersion",
            hue="Is abundant",
            palette=palette,
            ax=ax,
        )

        # Text labels for abundant cell types

        abundant_df = plot_df.loc[plot_df["Is abundant"], :]

        def label_point(x, y, val, ax):
            a = pd.concat({"x": x, "y": y, "val": val}, axis=1)
            texts = [
                ax.text(
                    point["x"],
                    point["y"],
                    str(point["val"]),
                )
                for i, point in a.iterrows()
            ]
            adjust_text(texts)

        if label_cell_types:
            label_point(
                abundant_df["Presence"],
                abundant_df["Total dispersion"],
                abundant_df["Cell type"],
                plt.gca(),
            )

        ax.legend(loc="upper left", bbox_to_anchor=(1, 1), ncol=1, title="Is abundant")

        plt.tight_layout()
        return ax

    def plot_draw_tree(  # pragma: no cover
        self,
        data: AnnData | MuData,
        modality_key: str = "coda",
        tree: str = "tree",  # Also type ete3.Tree. Omitted due to import errors
        tight_text: bool | None = False,
        show_scale: bool | None = False,
        show: bool | None = True,
        file_name: str | None = None,
        units: Literal["px", "mm", "in"] | None = "px",
        h: float | None = None,
        w: float | None = None,
        dpi: int | None = 90,
    ):
        """Plot a tree using input ete3 tree object.

        Args:
            data: AnnData object or MuData object.
            modality_key: If data is a MuData object, specify which modality to use.
                          Defaults to "coda".
            tree: A ete3 tree object or a str to indicate the tree stored in `.uns`.
                  Defaults to "tree".
            tight_text: When False, boundaries of the text are approximated according to general font metrics,
                        producing slightly worse aligned text faces but improving the performance of tree visualization in scenes with a lot of text faces.
                        Default to False.
            show_scale: Include the scale legend in the tree image or not.
                        Defaults to False.
            show: If True, plot the tree inline. If false, return tree and tree_style objects.
                  Defaults to True.
            file_name: Path to the output image file. Valid extensions are .SVG, .PDF, .PNG.
                       Output image can be saved whether show is True or not.
                       Defaults to None.
            units: Unit of image sizes. “px”: pixels, “mm”: millimeters, “in”: inches.
                   Defaults to "px".
            h: Height of the image in units. Defaults to None.
            w: Width of the image in units. Defaults to None.
            dpi: Dots per inches. Defaults to 90.

        Returns:
            Depending on `show`, returns :class:`ete3.TreeNode` and :class:`ete3.TreeStyle` (`show = False`) or plot the tree inline (`show = False`)

        Examples:
            Example with tascCODA:
            >>> import pertpy as pt
            >>> adata = pt.dt.tasccoda_example()
            >>> tasccoda = pt.tl.Tasccoda()
            >>> mdata = tasccoda.load(
            >>>     adata, type="sample_level",
            >>>     levels_agg=["Major_l1", "Major_l2", "Major_l3", "Major_l4", "Cluster"],
            >>>     key_added="lineage", add_level_name=True
            >>> )
            >>> mdata = tasccoda.prepare(
            >>>     mdata, formula="Health", reference_cell_type="automatic", tree_key="lineage", pen_args={"phi": 0}
            >>> )
            >>> tasccoda.run_nuts(mdata, num_samples=1000, num_warmup=100, rng_key=42)
            >>> tasccoda.plot_draw_tree(mdata, tree="lineage")

        Preview:
            .. image:: /_static/docstring_previews/tasccoda_draw_tree.png
        """
        try:
            from ete3 import CircleFace, NodeStyle, TextFace, Tree, TreeStyle, faces
        except ImportError:
            raise ImportError(
                "To use tasccoda please install additional dependencies with `pip install pertpy[coda]`"
            ) from None

        if isinstance(data, MuData):
            data = data[modality_key]
        if isinstance(data, AnnData):
            data = data
        if isinstance(tree, str):
            tree = data.uns[tree]

        def my_layout(node):
            text_face = TextFace(node.name, tight_text=tight_text)
            faces.add_face_to_node(text_face, node, column=0, position="branch-right")

        tree_style = TreeStyle()
        tree_style.show_leaf_name = False
        tree_style.layout_fn = my_layout
        tree_style.show_scale = show_scale
        if file_name is not None:
            tree.render(file_name, tree_style=tree_style, units=units, w=w, h=h, dpi=dpi)  # type: ignore
        if show:
            return tree.render("%%inline", tree_style=tree_style, units=units, w=w, h=h, dpi=dpi)  # type: ignore
        else:
            return tree, tree_style

    def plot_draw_effects(  # pragma: no cover
        self,
        data: AnnData | MuData,
        covariate: str,
        modality_key: str = "coda",
        tree: str = "tree",  # Also type ete3.Tree. Omitted due to import errors
        show_legend: bool | None = None,
        show_leaf_effects: bool | None = False,
        tight_text: bool | None = False,
        show_scale: bool | None = False,
        show: bool | None = True,
        file_name: str | None = None,
        units: Literal["px", "mm", "in"] | None = "in",
        h: float | None = None,
        w: float | None = None,
        dpi: int | None = 90,
    ):
        """Plot a tree with colored circles on the nodes indicating significant effects with bar plots which indicate leave-level significant effects.

        Args:
            data: AnnData object or MuData object.
            covariate: The covariate, whose effects should be plotted.
            modality_key: If data is a MuData object, specify which modality to use.
                          Defaults to "coda".
            tree: A ete3 tree object or a str to indicate the tree stored in `.uns`.
                  Defaults to "tree".
            show_legend: If show legend of nodes significant effects or not.
                         Defaults to False if show_leaf_effects is True.
            show_leaf_effects: If True, plot bar plots which indicate leave-level significant effects.
                               Defaults to False.
            tight_text: When False, boundaries of the text are approximated according to general font metrics,
                        producing slightly worse aligned text faces but improving the performance of tree visualization in scenes with a lot of text faces.
                        Defaults to False.
            show_scale: Include the scale legend in the tree image or not. Defaults to False.
            show: If True, plot the tree inline. If false, return tree and tree_style objects. Defaults to True.
            file_name: Path to the output image file. valid extensions are .SVG, .PDF, .PNG. Output image can be saved whether show is True or not.
                       Defaults to None.
            units: Unit of image sizes. “px”: pixels, “mm”: millimeters, “in”: inches. Default is "in". Defaults to "in".
            h: Height of the image in units. Defaults to None.
            w: Width of the image in units. Defaults to None.
            dpi: Dots per inches. Defaults to 90.

        Returns:
            Depending on `show`, returns :class:`ete3.TreeNode` and :class:`ete3.TreeStyle` (`show = False`)
            or  plot the tree inline (`show = False`)

        Examples:
            Example with tascCODA:
            >>> import pertpy as pt
            >>> adata = pt.dt.tasccoda_example()
            >>> tasccoda = pt.tl.Tasccoda()
            >>> mdata = tasccoda.load(
            >>>     adata, type="sample_level",
            >>>     levels_agg=["Major_l1", "Major_l2", "Major_l3", "Major_l4", "Cluster"],
            >>>     key_added="lineage", add_level_name=True
            >>> )
            >>> mdata = tasccoda.prepare(
            >>>     mdata, formula="Health", reference_cell_type="automatic", tree_key="lineage", pen_args={"phi": 0}
            >>> )
            >>> tasccoda.run_nuts(mdata, num_samples=1000, num_warmup=100, rng_key=42)
            >>> tasccoda.plot_draw_effects(mdata, covariate="Health[T.Inflamed]", tree="lineage")

        Preview:
            .. image:: /_static/docstring_previews/tasccoda_draw_effects.png
        """
        try:
            from ete3 import CircleFace, NodeStyle, TextFace, Tree, TreeStyle, faces
        except ImportError:
            raise ImportError(
                "To use tasccoda please install additional dependencies as `pip install pertpy[coda]`"
            ) from None

        if isinstance(data, MuData):
            data = data[modality_key]
        if isinstance(data, AnnData):
            data = data
        if show_legend is None:
            show_legend = not show_leaf_effects
        elif show_legend:
            print("Tree leaves and leaf effect bars won't be aligned when legend is shown!")

        if isinstance(tree, str):
            tree = data.uns[tree]
        # Collapse tree singularities
        tree2 = collapse_singularities_2(tree)

        node_effs = data.uns["scCODA_params"]["node_df"].loc[(covariate + "_node",),].copy()
        node_effs.index = node_effs.index.get_level_values("Node")

        covariates = data.uns["scCODA_params"]["covariate_names"]
        effect_dfs = [data.varm[f"effect_df_{cov}"] for cov in covariates]
        eff_df = pd.concat(effect_dfs)
        eff_df.index = pd.MultiIndex.from_product(
            (covariates, data.var.index.tolist()),
            names=["Covariate", "Cell Type"],
        )
        leaf_effs = eff_df.loc[(covariate,),].copy()
        leaf_effs.index = leaf_effs.index.get_level_values("Cell Type")

        # Add effect values
        for n in tree2.traverse():
            nstyle = NodeStyle()
            nstyle["size"] = 0
            n.set_style(nstyle)
            if n.name in node_effs.index:
                e = node_effs.loc[n.name, "Final Parameter"]
                n.add_feature("node_effect", e)
            else:
                n.add_feature("node_effect", 0)
            if n.name in leaf_effs.index:
                e = leaf_effs.loc[n.name, "Effect"]
                n.add_feature("leaf_effect", e)
            else:
                n.add_feature("leaf_effect", 0)

        # Scale effect values to get nice node sizes
        eff_max = np.max([np.abs(n.node_effect) for n in tree2.traverse()])
        leaf_eff_max = np.max([np.abs(n.leaf_effect) for n in tree2.traverse()])

        def my_layout(node):
            text_face = TextFace(node.name, tight_text=tight_text)
            text_face.margin_left = 10
            faces.add_face_to_node(text_face, node, column=0, aligned=True)

            # if node.is_leaf():
            size = (np.abs(node.node_effect) * 10 / eff_max) if node.node_effect != 0 else 0
            if np.sign(node.node_effect) == 1:
                color = "blue"
            elif np.sign(node.node_effect) == -1:
                color = "red"
            else:
                color = "cyan"
            if size != 0:
                faces.add_face_to_node(CircleFace(radius=size, color=color), node, column=0)

        tree_style = TreeStyle()
        tree_style.show_leaf_name = False
        tree_style.layout_fn = my_layout
        tree_style.show_scale = show_scale
        tree_style.draw_guiding_lines = True
        tree_style.legend_position = 1

        if show_legend:
            tree_style.legend.add_face(TextFace("Effects"), column=0)
            tree_style.legend.add_face(TextFace("       "), column=1)
            for i in range(4, 0, -1):
                tree_style.legend.add_face(
                    CircleFace(
                        float(f"{np.abs(eff_max) * 10 * i / (eff_max * 4):.2f}"),
                        "red",
                    ),
                    column=0,
                )
                tree_style.legend.add_face(TextFace(f"{-eff_max * i / 4:.2f} "), column=0)
                tree_style.legend.add_face(
                    CircleFace(
                        float(f"{np.abs(eff_max) * 10 * i / (eff_max * 4):.2f}"),
                        "blue",
                    ),
                    column=1,
                )
                tree_style.legend.add_face(TextFace(f" {eff_max * i / 4:.2f}"), column=1)

        if show_leaf_effects:
            leaf_name = [node.name for node in tree2.traverse("postorder") if node.is_leaf()]
            leaf_effs = leaf_effs.loc[leaf_name].reset_index()
            palette = ["blue" if Effect > 0 else "red" for Effect in leaf_effs["Effect"].tolist()]

            dir_path = Path.cwd()
            dir_path = Path(dir_path / "tree_effect.png")
            tree2.render(dir_path, tree_style=tree_style, units="in")
            _, ax = plt.subplots(1, 2, figsize=(10, 10))
            sns.barplot(data=leaf_effs, x="Effect", y="Cell Type", palette=palette, ax=ax[1])
            img = mpimg.imread(dir_path)
            ax[0].imshow(img)
            ax[0].get_xaxis().set_visible(False)
            ax[0].get_yaxis().set_visible(False)
            ax[0].set_frame_on(False)

            ax[1].get_yaxis().set_visible(False)
            ax[1].spines["left"].set_visible(False)
            ax[1].spines["right"].set_visible(False)
            ax[1].spines["top"].set_visible(False)
            plt.xlim(-leaf_eff_max, leaf_eff_max)
            plt.subplots_adjust(wspace=0)

            if file_name is not None:
                plt.savefig(file_name)

        if file_name is not None and not show_leaf_effects:
            tree2.render(file_name, tree_style=tree_style, units=units)
        if show:
            if not show_leaf_effects:
                return tree2.render("%%inline", tree_style=tree_style, units=units, w=w, h=h, dpi=dpi)
        else:
            if not show_leaf_effects:
                return tree2, tree_style

    def plot_effects_umap(  # pragma: no cover
        self,
        data: MuData,
        effect_name: str | list | None,
        cluster_key: str,
        modality_key_1: str = "rna",
        modality_key_2: str = "coda",
        show: bool = None,
        ax: Axes = None,
        **kwargs,
    ) -> plt.Axes | None:
        """Plot a UMAP visualization colored by effect strength.

        Effect results in .varm of aggregated sample-level AnnData (default is data['coda']) are assigned to cell-level AnnData
        (default is data['rna']) depending on the cluster they were assigned to.

        Args:
            data: AnnData object or MuData object.
            effect_name: The name of the effect results in .varm of aggregated sample-level AnnData to plot
            cluster_key: The cluster information in .obs of cell-level AnnData (default is data['rna']).
                         To assign cell types' effects to original cells.
            modality_key_1: Key to the cell-level AnnData in the MuData object. Defaults to "rna".
            modality_key_2: Key to the aggregated sample-level AnnData object in the MuData object.
                            Defaults to "coda".
            show: Whether to display the figure or return axis. Defaults to None.
            ax: A matplotlib axes object. Only works if plotting a single component.
                Defaults to None.
            **kwargs: All other keyword arguments are passed to `scanpy.plot.umap()`

        Returns:
            If `show==False` a :class:`~matplotlib.axes.Axes` or a list of it.

        Examples:
            Example with tascCODA:
            >>> import pertpy as pt
            >>> import scanpy as sc
            >>> import schist
            >>> adata = pt.dt.haber_2017_regions()
            >>> sc.pp.neighbors(adata)
            >>> schist.inference.nested_model(adata, n_init=100, random_seed=5678)
            >>> tasccoda_model = pt.tl.Tasccoda()
            >>> tasccoda_data = tasccoda_model.load(adata, type="cell_level",
            >>>                 cell_type_identifier="nsbm_level_1",
            >>>                 sample_identifier="batch", covariate_obs=["condition"],
            >>>                 levels_orig=["nsbm_level_4", "nsbm_level_3", "nsbm_level_2", "nsbm_level_1"],
            >>>                 add_level_name=True)
            >>> tasccoda_model.prepare(
            >>>     tasccoda_data,
            >>>     modality_key="coda",
            >>>     reference_cell_type="18",
            >>>     formula="condition",
            >>>     pen_args={"phi": 0, "lambda_1": 3.5},
            >>>     tree_key="tree"
            >>> )
<<<<<<< HEAD
            >>> tasccoda_model.run_nuts(tasccoda_data, modality_key="coda", rng_key=1234, num_samples=10000, num_warmup=1000)
            >>> sc.tl.umap(tasccoda_data["rna"])
=======
            >>> tasccoda_model.run_nuts(
            ...     tasccoda_data, modality_key="coda", rng_key=1234, num_samples=10000, num_warmup=1000
            ... )
>>>>>>> 423063f0
            >>> tasccoda_model.plot_effects_umap(tasccoda_data,
            >>>                         effect_name=["effect_df_condition[T.Salmonella]",
            >>>                                      "effect_df_condition[T.Hpoly.Day3]",
            >>>                                      "effect_df_condition[T.Hpoly.Day10]"],
            >>>                                       cluster_key="nsbm_level_1",
            >>>                         )
        
        Preview:
            .. image:: /_static/docstring_previews/tasccoda_effects_umap.png
        """
        # TODO: Add effect_name parameter and cluster_key and test the example
        data_rna = data[modality_key_1]
        data_coda = data[modality_key_2]
        if isinstance(effect_name, str):
            effect_name = [effect_name]
        for _, effect in enumerate(effect_name):
            data_rna.obs[effect] = [data_coda.varm[effect].loc[f"{c}", "Effect"] for c in data_rna.obs[cluster_key]]
        if kwargs.get("vmin"):
            vmin = kwargs["vmin"]
            kwargs.pop("vmin")
        else:
            vmin = min(data_rna.obs[effect].min() for _, effect in enumerate(effect_name))
        if kwargs.get("vmax"):
            vmax = kwargs["vmax"]
            kwargs.pop("vmax")
        else:
            vmax = max(data_rna.obs[effect].max() for _, effect in enumerate(effect_name))

        return sc.pl.umap(data_rna, color=effect_name, vmax=vmax, vmin=vmin, ax=ax, show=show, **kwargs)


def get_a(
    tree: tt.tree,
) -> tuple[np.ndarray, int]:
    """Calculate ancestor matrix from a toytree tree

    Args:
        tree: A toytree tree object.

    Returns:
        Ancestor matrix and number of nodes without root node
        A
            Ancestor matrix (numpy array)
        T
            number of nodes in the tree, excluding the root node
    """
    # Builds ancestor matrix
    n_tips = tree.ntips
    n_nodes = tree.nnodes

    A_ = np.zeros((n_tips, n_nodes))

    for i in np.arange(n_nodes):
        leaves_i = list(set(tree.get_node_descendant_idxs(i)) & set(np.arange(n_tips)))
        A_[leaves_i, i] = 1

    # collapsed trees may have scrambled leaves.
    # Therefore, we permute the rows of A such that they are in the original order. Columns (nodes) stay permuted.
    scrambled_leaves = list(tree.get_node_values("idx_orig", True, True)[-n_tips:])
    scrambled_leaves.reverse()
    if scrambled_leaves[0] == "":
        scrambled_leaves = list(np.arange(0, n_tips, 1))

    A = np.zeros((n_tips, n_nodes))
    for r in range(n_tips):
        A[scrambled_leaves[r], :] = A_[r, :]
    A = A[:, :-1]

    return A, n_nodes - 1


def collapse_singularities(tree: tt.tree) -> tt.tree:
    """Collapses (deletes) nodes in a toytree tree that are singularities (have only one child).

    Args:
        tree: A toytree tree object

    Returns:
        A toytree tree without singularities

        tree_new
            A toytree tree
    """
    A, _ = get_a(tree)
    A_T = A.T
    unq, count = np.unique(A_T, axis=0, return_counts=True)

    repeated_idx = []
    for repeated_group in unq[count > 1]:
        repeated_idx.append(np.argwhere(np.all(A_T == repeated_group, axis=1)).ravel())

    nodes_to_delete = [i for idx in repeated_idx for i in idx[1:]]

    # _coords.update() scrambles the idx of leaves. Therefore, keep track of it here
    tree_new = tree.copy()
    for node in tree_new.treenode.traverse():
        node.add_feature("idx_orig", node.idx)

    for n in nodes_to_delete:
        node = tree_new.idx_dict[n]
        node.delete()

    tree_new._coords.update()

    # remove node artifacts
    for k in list(tree_new.idx_dict):
        if k >= tree_new.nnodes:
            tree_new.idx_dict.pop(k)

    return tree_new


def traverse(df_, a, i, innerl):
    """
    Helper function for df2newick
    Adapted from https://stackoverflow.com/questions/15343338/how-to-convert-a-data-frame-to-tree-structure-object-such-as-dendrogram
    """
    if i + 1 < df_.shape[1]:
        a_inner = pd.unique(df_.loc[np.where(df_.iloc[:, i] == a)].iloc[:, i + 1])

        desc = []
        for b in a_inner:
            desc.append(traverse(df_, b, i + 1, innerl))
        if innerl:
            il = a
        else:
            il = ""
        out = f"({','.join(desc)}){il}"
    else:
        out = a

    return out


def df2newick(df: pd.DataFrame, levels: list[str], inner_label: bool = True) -> str:
    """Converts a pandas DataFrame with hierarchical information into a newick string.

    Adapted from https://stackoverflow.com/questions/15343338/how-to-convert-a-data-frame-to-tree-structure-object-such-as-dendrogram

    Args:
        df: Pandas DataFrame that has one row for each leaf of the tree and columns that indicate a hierarchical ordering. See the tascCODA tutorial for an example.
        levels: List that indicates how the columns in df are ordered as tree levels. Begins with the root level, ends with the leaf level
        inner_label: Indicator whether labels for inner nodes should be included in the newick string

    Returns:
        Newick string describing the tree structure from df
    """
    df_tax = df.loc[:, [x for x in levels if x in df.columns]]

    alevel = pd.unique(df_tax.iloc[:, 0])
    strs = []
    for a in alevel:
        strs.append(traverse(df_tax, a, 0, inner_label))

    newick = f"({','.join(strs)});"
    return newick


def get_a_2(
    tree: Tree,
    leaf_order: list[str] = None,
    node_order: list[str] = None,
) -> tuple[np.ndarray, int]:
    """Calculate ancestor matrix from a ete3 tree.

    Args:
        tree: A ete3 tree object.
        leaf_order: List of leaf names how they should appear as the rows of the ancestor matrix.
                    If None, the ordering will be as in `tree.iter_leaves()`
        node_order: List of node names how they should appear as the columns of the ancestor matrix
                    If None, the ordering will be as in `tree.iter_descendants()`

    Returns:
            Ancestor matrix and number of nodes without root node

        A
            Ancestor matrix (numpy array)
        T
            number of nodes in the tree, excluding the root node
    """
    try:
        import ete3 as ete
    except ImportError:
        raise ImportError(
            "To use tasccoda please install additional dependencies as `pip install pertpy[coda]`"
        ) from None

    n_tips = len(tree.get_leaves())
    n_nodes = len(tree.get_descendants())

    node_names = [n.name for n in tree.iter_descendants()]
    duplicates = [x for x in node_names if node_names.count(x) > 1]
    if len(duplicates) > 0:
        raise ValueError(f"Tree nodes have duplicate names: {duplicates}. Make sure that node names are unique!")

    # Initialize ancestor matrix
    A_ = pd.DataFrame(np.zeros((n_tips, n_nodes)))
    A_.index = tree.get_leaf_names()
    A_.columns = [n.name for n in tree.iter_descendants()]

    # Fill in 1's for all connections
    for node in tree.iter_descendants():
        for leaf in tree.get_leaves():
            if leaf in node.get_leaves():
                A_.loc[leaf.name, node.name] = 1

    # Order rows and columns
    if leaf_order is not None:
        A_ = A_.loc[leaf_order]
    if node_order is not None:
        A_ = A_[node_order]
    A_ = np.array(A_)

    return A_, n_nodes


def collapse_singularities_2(tree: Tree) -> Tree:
    """Collapses (deletes) nodes in a ete3 tree that are singularities (have only one child).

    Args:
        tree: A ete3 tree object

    Returns:
        A ete3 tree without singularities.
    """
    for node in tree.iter_descendants():
        if len(node.get_children()) == 1:
            node.delete()

    return tree


def linkage_to_newick(
    Z: np.ndarray,
    labels: list[str],
) -> str:
    """Convert a linkage matrix to newick tree string.

    Adapted from https://stackoverflow.com/a/31878514/20299702.

    Args:
        Z: linkage matrix
        labels: leaf labels

    Returns:
        str: Newick string describing the tree structure
    """
    tree = sp_hierarchy.to_tree(Z, False)

    def build_newick(node, newick, parentdist, leaf_names):
        if node.is_leaf():
            return f"{leaf_names[node.id]}:{(parentdist - node.dist) / 2}{newick}"
        else:
            if len(newick) > 0:
                newick = f"):{(parentdist - node.dist) / 2}{newick}"
            else:
                newick = ");"
            newick = build_newick(node.get_left(), newick, node.dist, leaf_names)
            newick = build_newick(node.get_right(), f",{newick}", node.dist, leaf_names)
            newick = f"({newick}"
            return newick

    return build_newick(tree, "", tree.dist, labels)


def import_tree(
    data: AnnData | MuData,
    modality_1: str = None,
    modality_2: str = None,
    dendrogram_key: str = None,
    levels_orig: list[str] = None,
    levels_agg: list[str] = None,
    add_level_name: bool = True,
    key_added: str = "tree",
):
    """Generate ete tree for tascCODA models from dendrogram information or cell-level observations.

    Trees can either be generated from scipy dendrogram information e.g. from scanpy.tl.dendrogram,
    or from hierarchical information for each cell type - either saved in `.obs` of the cell-level data object, or in `.var` of the aggregated data.

    Notes:
    - Either `dendrogram_key`, `levels_orig` or `levels_agg` must be not None. Priority is `dendrogram_key` -> `levels_orig` -> `levels_agg`
    - If `data` is a MuData object, `modality_1` and `modality_2` must be specified
    - The node names of the generated tree must be unique. Often, setting `add_level_name=True` is enough to achieve that.

    Args:
        data: A tascCODA-compatible data object.
        modality_1: If `data` is MuData, specify the modality name to the original cell level anndata object. Defaults to None.
        modality_2: If `data` is MuData, specify the modality name to the aggregated level anndata object. Defaults to None.
        dendrogram_key: Key to the scanpy.tl.dendrogram result in `.uns` of original cell level anndata object. Defaults to None.
        levels_orig: List that indicates which columns in `.obs` of the original data correspond to tree levels. The list must begin with the root level, and end with the leaf level. Defaults to None.
        levels_agg: List that indicates which columns in `.var` of the aggregated data correspond to tree levels. The list must begin with the root level, and end with the leaf level. Defaults to None.
        add_level_name: If True, internal nodes in the tree will be named as "{level_name}_{node_name}" instead of just {level_name}.
                        Defaults to True.
        key_added: If not specified, the tree is stored in .uns[‘tree’]. If `data` is AnnData, save tree in `data`.
                   If `data` is MuData, save tree in data[modality_2]. Defaults to "tree".

    Returns:
        Updates data with the following:

        See `key_added` parameter description for the storage path of tree.

        tree: A ete3 tree object.
    """
    try:
        import ete3 as ete
    except ImportError:
        raise ImportError(
            "To use tasccoda please install additional dependencies as `pip install pertpy[coda]`"
        ) from None

    if isinstance(data, MuData):
        try:
            data_1 = data[modality_1]
            data_2 = data[modality_2]
        except KeyError as name:
            print(f"No {name} slot in MuData")
            raise
        except IndexError:
            print("Please specify modality_1 and modality_2 to indicate modalities in MuData")
            raise
    else:
        data_1 = data
        data_2 = data

    if dendrogram_key is not None:
        newick = linkage_to_newick(
            data_1.uns["dendrogram_cell_label"]["linkage"],
            labels=data_1.uns["dendrogram_cell_label"]["categories_ordered"],
        )
        tree = ete.Tree(newick, format=1)
        node_id = 0
        for n in tree.iter_descendants():
            if not n.is_leaf():
                n.name = str(node_id)
                node_id += 1
    elif levels_orig is not None:
        newick = df2newick(data_1.obs.reset_index(), levels=levels_orig)
        tree = ete.Tree(newick, format=8)
        if add_level_name:
            for n in tree.iter_descendants():
                if not n.is_leaf():
                    dist = n.get_distance(n, tree)
                    n.name = f"{levels_orig[int(dist) - 1]}_{n.name}"
    elif levels_agg is not None:
        newick = df2newick(data_2.var.reset_index(), levels=levels_agg)
        tree = ete.Tree(newick, format=8)
        if add_level_name:
            for n in tree.iter_descendants():
                if not n.is_leaf():
                    dist = n.get_distance(n, tree)
                    n.name = f"{levels_agg[int(dist) - 1]}_{n.name}"
    else:
        raise ValueError("Either dendrogram_key, levels_orig or levels_agg must be specified!")

    node_names = [n.name for n in tree.iter_descendants()]
    duplicates = {x for x in node_names if node_names.count(x) > 1}
    if len(duplicates) > 0:
        raise ValueError(f"Tree nodes have duplicate names: {duplicates}. Make sure that node names are unique!")

    data_2.uns[key_added] = tree


def from_scanpy(
    adata: AnnData,
    cell_type_identifier: str,
    sample_identifier: str | list[str],
    covariate_uns: str | None = None,
    covariate_obs: list[str] | None = None,
    covariate_df: pd.DataFrame | None = None,
) -> AnnData:
    """Creates a compositional analysis dataset from a single AnnData object, as it is produced by e.g. scanpy.

    The anndata object needs to have a column in adata.obs that contains the cell type assignment.
    Further, it must contain one column or a set of columns (e.g. subject id, treatment, disease status) that uniquely identify each (statistical) sample.
    Further covariates (e.g. subject age) can either be specified via additional column names in adata.obs, a key in adata.uns, or as a separate DataFrame.

    NOTE: The order of samples in the returned dataset is determined by the first occurrence of cells from each sample in `adata`

    Args:
        adata: An anndata object from scanpy
        cell_type_identifier: column name in adata.obs that specifies the cell types
        sample_identifier: column name or list of column names in adata.obs that uniquely identify each sample
        covariate_uns: key for adata.uns, where covariate values are stored
        covariate_obs: list of column names in adata.obs, where covariate values are stored.
                       Note: If covariate values are not unique for a value of sample_identifier, this covariate will be skipped.
        covariate_df: DataFrame with covariates

    Returns:
        AnnData: A data set with cells aggregated to the (sample x cell type) level
    """
    if isinstance(sample_identifier, str):
        sample_identifier = [sample_identifier]

    if len(sample_identifier) > 1:
        adata.obs["scCODA_sample_id"] = adata.obs[sample_identifier].agg("-".join, axis=1)
        sample_identifier = "scCODA_sample_id"
    else:
        sample_identifier = sample_identifier[0]

    # get cell type counts
    ct_count_data = pd.crosstab(adata.obs[sample_identifier], adata.obs[cell_type_identifier])
    ct_count_data = ct_count_data.fillna(0)

    # get covariates from different sources
    covariate_df_ = pd.DataFrame(index=ct_count_data.index)

    if covariate_uns is not None:
        covariate_df_uns = pd.DataFrame(adata.uns[covariate_uns], index=ct_count_data.index)
        covariate_df_ = covariate_df_.join(covariate_df_uns, how="left")

    if covariate_obs:
        is_unique = adata.obs.groupby(sample_identifier).transform(lambda x: x.nunique() == 1)
        unique_covariates = is_unique.columns[is_unique.all()].tolist()

        if len(unique_covariates) < len(covariate_obs):
            skipped = set(covariate_obs) - set(unique_covariates)
            print(f"[bold yellow]Covariates {skipped} have non-unique values! Skipping...")
        if unique_covariates:
            covariate_df_obs = adata.obs.groupby(sample_identifier).first()[unique_covariates]
            covariate_df_ = covariate_df_.join(covariate_df_obs, how="left")

    if covariate_df is not None:
        if not covariate_df.index.equals(ct_count_data.index):
            raise ValueError("AnnData sample names and covariate_df index do not have the same elements!")
        covariate_df_ = covariate_df_.join(covariate_df, how="left")

    var_dat = ct_count_data.sum(axis=0).rename("n_cells").to_frame()
    var_dat.index = var_dat.index.astype(str)

    return AnnData(X=ct_count_data.values, var=var_dat, obs=covariate_df_)<|MERGE_RESOLUTION|>--- conflicted
+++ resolved
@@ -2149,14 +2149,11 @@
             >>>     pen_args={"phi": 0, "lambda_1": 3.5},
             >>>     tree_key="tree"
             >>> )
-<<<<<<< HEAD
             >>> tasccoda_model.run_nuts(tasccoda_data, modality_key="coda", rng_key=1234, num_samples=10000, num_warmup=1000)
-            >>> sc.tl.umap(tasccoda_data["rna"])
-=======
             >>> tasccoda_model.run_nuts(
             ...     tasccoda_data, modality_key="coda", rng_key=1234, num_samples=10000, num_warmup=1000
             ... )
->>>>>>> 423063f0
+            >>> sc.tl.umap(tasccoda_data["rna"])
             >>> tasccoda_model.plot_effects_umap(tasccoda_data,
             >>>                         effect_name=["effect_df_condition[T.Salmonella]",
             >>>                                      "effect_df_condition[T.Hpoly.Day3]",
