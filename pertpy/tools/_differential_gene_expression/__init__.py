import contextlib
from importlib import import_module
from importlib.util import find_spec

from ._base import LinearModelBase, MethodBase
from ._dge_comparison import DGEEVAL
from ._edger import EdgeR
<<<<<<< HEAD
from ._pydeseq2 import PyDESeq2
from ._simple_tests import PermutationTest, SimpleComparisonBase, TTest, WilcoxonTest
from ._statsmodels import Statsmodels
=======
from ._simple_tests import SimpleComparisonBase, TTest, WilcoxonTest


def __getattr__(name: str):
    deps = {
        "PyDESeq2": ["pydeseq2", "formulaic_contrasts", "formulaic"],
        "EdgeR": ["rpy2", "formulaic_contrasts", "formulaic"],
        "Statsmodels": ["formulaic_contrasts", "formulaic"],
    }

    if name in deps:
        for dep in deps[name]:
            if find_spec(dep) is None:
                raise ImportError(f"{dep} is required but not installed")

        module_map = {
            "PyDESeq2": "pertpy.tools._differential_gene_expression._pydeseq2",
            "EdgeR": "pertpy.tools._differential_gene_expression._edger",
            "Statsmodels": "pertpy.tools._differential_gene_expression._statsmodels",
        }

        module = import_module(module_map[name])
        return getattr(module, name)

    raise AttributeError(f"module {__name__!r} has no attribute {name!r}")


def _get_available_methods():
    methods = [WilcoxonTest, TTest]
    from importlib.util import find_spec

    for name in ["Statsmodels", "PyDESeq2", "EdgeR"]:
        with contextlib.suppress(ImportError):
            methods.append(__getattr__(name))

    return methods


AVAILABLE_METHODS = _get_available_methods()


AVAILABLE_METHODS = _get_available_methods()
>>>>>>> 28b82910

__all__ = [
    "MethodBase",
    "LinearModelBase",
    "EdgeR",
    "PyDESeq2",
    "Statsmodels",
    "SimpleComparisonBase",
    "WilcoxonTest",
    "TTest",
<<<<<<< HEAD
    "PermutationTest",
]

AVAILABLE_METHODS = [Statsmodels, EdgeR, PyDESeq2, WilcoxonTest, TTest, PermutationTest]
=======
]
>>>>>>> 28b82910
<|MERGE_RESOLUTION|>--- conflicted
+++ resolved
@@ -3,14 +3,8 @@
 from importlib.util import find_spec
 
 from ._base import LinearModelBase, MethodBase
-from ._dge_comparison import DGEEVAL
 from ._edger import EdgeR
-<<<<<<< HEAD
-from ._pydeseq2 import PyDESeq2
 from ._simple_tests import PermutationTest, SimpleComparisonBase, TTest, WilcoxonTest
-from ._statsmodels import Statsmodels
-=======
-from ._simple_tests import SimpleComparisonBase, TTest, WilcoxonTest
 
 
 def __getattr__(name: str):
@@ -52,7 +46,6 @@
 
 
 AVAILABLE_METHODS = _get_available_methods()
->>>>>>> 28b82910
 
 __all__ = [
     "MethodBase",
@@ -63,11 +56,5 @@
     "SimpleComparisonBase",
     "WilcoxonTest",
     "TTest",
-<<<<<<< HEAD
     "PermutationTest",
-]
-
-AVAILABLE_METHODS = [Statsmodels, EdgeR, PyDESeq2, WilcoxonTest, TTest, PermutationTest]
-=======
-]
->>>>>>> 28b82910
+]