import numpy as np
from anndata import AnnData
from sklearn.cluster import DBSCAN, KMeans
import decoupler as dc

from pertpy.tools._perturbation_space._clustering import ClusteringSpace
from pertpy.tools._perturbation_space._perturbation_space import PerturbationSpace


class DifferentialSpace(PerturbationSpace):
    """Subtract mean of the control from the perturbation."""

    def __call__(  # type: ignore
        self,
        adata: AnnData,
        target_col: str = "perturbations",
        reference_key: str = "control",
        *,
        layer_key: str = None,
        new_layer_key: str = "differential_response",
        embedding_key: str = None,
        new_embedding_key: str = "differential_response",
        copy: bool = False,
        **kwargs,
    ):
        """Subtract mean of the control from the perturbation.

        Args:
            adata: Anndata object of size cells x genes
            target_col: .obs column that stores the label of the perturbation applied to each cell.
            reference_key: indicates the control perturbation
            layer_key: if specified and exists in the adata, the pseudobulk computation is done by using it. Otherwise, computation is done with .X
            new_layer_key: the results are stored in the given layer
            embedding_key: if specified and exists in the adata, the clustering is done with that embedding. Otherwise, computation is done with .X
            new_embedding_key: the results are stored in a new embedding named as 'new_embedding_key'
            copy: if True returns a new Anndata of same size with the new column; otherwise it updates the initial adata
        """

        if reference_key not in adata.obs[target_col].unique():
            raise ValueError(
                f"Reference key {reference_key} not found in {target_col}. {reference_key} must be in obs column {target_col}."
            )

        if copy:
            adata = adata.copy()

        control_mask = adata.obs[target_col] == reference_key

        if layer_key:
            diff_matrix = adata.layers[layer_key] - np.mean(adata.layers[layer_key][~control_mask, :], axis=0)
            adata[new_layer_key] = diff_matrix

        elif embedding_key:
            diff_matrix = adata.obsm[embedding_key] - np.mean(adata.obsm[embedding_key][~control_mask, :], axis=0)
            adata.obsm[new_embedding_key] = diff_matrix
        else:
            diff_matrix = adata.X - np.mean(adata.X[~control_mask, :], axis=0)
            adata.X = diff_matrix

        return adata


class CentroidSpace(PerturbationSpace):
    """Determines the centroids of a pre-computed embedding (e.g. UMAP)."""

<<<<<<< HEAD
    def compute(
        self,
        adata: AnnData, 
        target_col: str = "perturbations", 
        embedding_key: str = "X_umap", 
        ) -> AnnData:  # type: ignore
        """
            Takes as input an Anndata object of size cells x genes. 
            target_col: .obs column that stores the label of the perturbation applied to each cell.
            embedding_key: if specified and exists in the adata, the pseudobulk computation is done by using it. Otherwise, raises error.
            Returns an new Anndata object in which each observation is a perturbation and its X the centroid
        """
        
=======
    def __call__(  # type: ignore
        self,
        adata: AnnData,
        embedding_key: str = "X_umap",
    ) -> AnnData:
        """
        Takes as input an Anndata object of size cells x genes.
        If 'embedding_key' is specified and exists in the adata, the clustering is done with that embedding. Otherwise, it raises error
        Returns an new Anndata object in which each observation is a perturbation and its X the centroid
        """
        # TODO test this

>>>>>>> 3ab018fa
        if embedding_key not in adata.obsm_keys():
            raise ValueError(f"Embedding {embedding_key!r} does not exist in the .obsm attribute.")
        
        if target_col not in adata.obs:
            raise ValueError(f"Obs {target_col!r} does not exist in the .obs attribute.")

        grouped = adata.obs.groupby(target_col)
        
        X = np.empty((len(adata.obs[target_col].unique()), adata.obsm[embedding_key].shape[1]))
        index = []
        pert_index = 0
        for group_name, group_data in grouped:
            indices = group_data.index
            index.append(group_name)
            X[pert_index, :] = np.mean(adata[indices].obsm[embedding_key], axis=0)
            pert_index += 1
            
        ps_adata = AnnData(X=X)
        ps_adata.obs_names = index

        return ps_adata


class PseudobulkSpace(PerturbationSpace):
    """Determines pseudobulks of an AnnData object."""

<<<<<<< HEAD
    def compute(
        self, 
        adata: AnnData, 
        target_col: str = "perturbations", 
        layer_key: str = None, 
        **kwargs
        )  -> AnnData:  # type: ignore
        """Determines pseudobulks of an AnnData object. It uses Decoupler implementation.
        
=======
    def __call__(  # type: ignore
        self,
        adata: AnnData,
        target_col: str = "perturbations",
        layer_key: str = None,
        embedding_key: str = None,
    ) -> AnnData:
        """Determines pseudobulks of an AnnData object.

>>>>>>> 3ab018fa
        Args:
            adata: Anndata object of size cells x genes
            target_col: .obs column that stores the label of the perturbation applied to each cell.
            layer_key: if specified and exists in the adata, the pseudobulk computation is done by using it. Otherwise, computation is done with .X
            mode: How to perform the pseudobulk. Available options are sum, mean or median. 
        """
<<<<<<< HEAD
    
        if 'groups_col' not in kwargs:
            kwargs['groups_col'] = "perturbations"
            
        if layer_key is not None and layer_key not in adata.layers.keys():
            raise ValueError(f"Layer {layer_key!r} does not exist in the .layers attribute.")
        
        if target_col not in adata.obs:
            raise ValueError(f"Obs {target_col!r} does not exist in the .obs attribute.")
            
        ps_adata = dc.get_pseudobulk(
            adata,
            sample_col=target_col,
            layer=layer_key,
            **kwargs
        )
=======

        grouped = adata.obs.groupby(target_col)

        if layer_key:
            if layer_key in adata.layers.keys():
                X = np.empty((len(adata.obs[target_col].unique()), adata.layers[layer_key].shape[1]))
                index = []
                i = 0
                for group_name, group_data in grouped:
                    indices = group_data.index
                    index.append(group_name)
                    X[i, :] = np.mean(adata[indices].layers[layer_key], axis=0)
                    i += 1
            else:
                raise ValueError(f"Layer {layer_key!r} does not exist in the .layers attribute.")

        if embedding_key:
            if embedding_key in adata.obsm.keys():
                X = np.empty((len(adata.obs[target_col].unique()), adata.obsm[embedding_key].shape[1]))
                index = []
                pert_index = 0
                for group_name, group_data in grouped:
                    indices = group_data.index
                    index.append(group_name)
                    X[i, :] = np.mean(adata[indices].obsm[embedding_key], axis=0)
                    pert_index += 1
            else:
                raise ValueError(f"Layer {embedding_key!r} does not exist in the .layers attribute.")

        else:
            X = np.empty((len(adata.obs[target_col].unique()), adata.X.shape[1]))
            index = []
            pert_index = 0
            for group_name, group_data in grouped:
                indices = group_data.index
                index.append(group_name)
                X[i, :] = np.mean(adata[indices].X, axis=0)
                pert_index += 1

        ps_data = AnnData(X=X)
        ps_data.obs_names = index
>>>>>>> 3ab018fa

        return ps_adata


class KMeansSpace(ClusteringSpace):
    """Cluster the given data using K-Means"""

    def compute(  # type: ignore
        self,
        adata: AnnData,
        layer_key: str = None,
        embedding_key: str = None,
        cluster_key: str = None,
        copy: bool = False,
        return_object: bool = False,
        **kwargs,
    ) -> AnnData:
        """
        Args:
            adata: Anndata object of size cells x genes
            layer_key: if specified and exists in the adata, the clustering is done by using it. Otherwise, clustering is done with .X
            embedding_key: if specified and exists in the adata, the clustering is done with that embedding. Otherwise, clustering is done with .X
            cluster_key: name of the .obs column to store the cluster labels. Default 'k-means'
            copy: if True returns a new Anndata of same size with the new column; otherwise it updates the initial adata
            return_object: if True returns the clustering object
        """

        if copy:
            adata = adata.copy()

        if cluster_key is None:
            cluster_key = "k-means"

        if embedding_key is not None:
            if embedding_key not in adata.obsm_keys():
                raise ValueError(f"Embedding {embedding_key!r} does not exist in the .obsm attribute.")
            else:
                self.X = adata.obsm[embedding_key]

        elif layer_key is not None:
            if layer_key not in adata.layers.keys():
                raise ValueError(f"Layer {layer_key!r} does not exist in the anndata.")
            else:
                self.X = adata.layers[layer_key]

        else:
            self.X = adata.X

        clustering = KMeans(**kwargs).fit(self.X)
        adata.obs[cluster_key] = clustering.labels_

        if return_object:
            return adata, clustering

        return adata


class DBSCANSpace(ClusteringSpace):
    """Cluster the given data using DBSCAN"""

<<<<<<< HEAD
    def compute(  # type: ignore
        self, 
        adata: AnnData, 
        layer_key: str = None, 
        embedding_key: str = None, 
=======
    def __call__(  # type: ignore
        self,
        adata: AnnData,
        layer_key: str = None,
        embedding_key: str = None,
>>>>>>> 3ab018fa
        cluster_key: str = None,
        copy: bool = True,
        return_object: bool = False,
        **kwargs,
    ) -> AnnData:
        """
        Args:
            adata: Anndata object of size cells x genes
            layer_key: if specified and exists in the adata, the clustering is done by using it. Otherwise, clustering is done with .X
            embedding_key: if specified and exists in the adata, the clustering is done with that embedding. Otherwise, clustering is done with .X
            cluster_key: name of the .obs column to store the cluster labels. Default 'k-means'
            copy: if True returns a new Anndata of same size with the new column; otherwise it updates the initial adata
            return_object: if True returns the clustering object
        """

        if copy:
            adata = adata.copy()

        if cluster_key is None:
            cluster_key = "dbscan"

        if embedding_key is not None:
            if embedding_key not in adata.obsm_keys():
                raise ValueError(f"Embedding {embedding_key!r} does not exist in the .obsm attribute.")
            else:
                self.X = adata.obsm[embedding_key]

        elif layer_key is not None:
            if layer_key not in adata.obsm_keys():
                raise ValueError(f"Layer {layer_key!r} does not exist in the anndata.")
            else:
                self.X = adata.layers[layer_key]

        else:
            self.X = adata.X

        clustering = DBSCAN(**kwargs).fit(self.X)
        adata.obs[cluster_key] = clustering.labels_

        if return_object:
            return adata, clustering

        return adata<|MERGE_RESOLUTION|>--- conflicted
+++ resolved
@@ -63,34 +63,20 @@
 class CentroidSpace(PerturbationSpace):
     """Determines the centroids of a pre-computed embedding (e.g. UMAP)."""
 
-<<<<<<< HEAD
     def compute(
         self,
         adata: AnnData, 
         target_col: str = "perturbations", 
         embedding_key: str = "X_umap", 
         ) -> AnnData:  # type: ignore
-        """
-            Takes as input an Anndata object of size cells x genes. 
+        """Takes as input an Anndata object of size cells x genes with a precomputed embedding and compute the centroids of the embedding.
+            
+        Args:
             target_col: .obs column that stores the label of the perturbation applied to each cell.
             embedding_key: if specified and exists in the adata, the pseudobulk computation is done by using it. Otherwise, raises error.
             Returns an new Anndata object in which each observation is a perturbation and its X the centroid
         """
-        
-=======
-    def __call__(  # type: ignore
-        self,
-        adata: AnnData,
-        embedding_key: str = "X_umap",
-    ) -> AnnData:
-        """
-        Takes as input an Anndata object of size cells x genes.
-        If 'embedding_key' is specified and exists in the adata, the clustering is done with that embedding. Otherwise, it raises error
-        Returns an new Anndata object in which each observation is a perturbation and its X the centroid
-        """
-        # TODO test this
-
->>>>>>> 3ab018fa
+
         if embedding_key not in adata.obsm_keys():
             raise ValueError(f"Embedding {embedding_key!r} does not exist in the .obsm attribute.")
         
@@ -117,7 +103,6 @@
 class PseudobulkSpace(PerturbationSpace):
     """Determines pseudobulks of an AnnData object."""
 
-<<<<<<< HEAD
     def compute(
         self, 
         adata: AnnData, 
@@ -126,25 +111,13 @@
         **kwargs
         )  -> AnnData:  # type: ignore
         """Determines pseudobulks of an AnnData object. It uses Decoupler implementation.
-        
-=======
-    def __call__(  # type: ignore
-        self,
-        adata: AnnData,
-        target_col: str = "perturbations",
-        layer_key: str = None,
-        embedding_key: str = None,
-    ) -> AnnData:
-        """Determines pseudobulks of an AnnData object.
-
->>>>>>> 3ab018fa
+
         Args:
             adata: Anndata object of size cells x genes
             target_col: .obs column that stores the label of the perturbation applied to each cell.
             layer_key: if specified and exists in the adata, the pseudobulk computation is done by using it. Otherwise, computation is done with .X
             mode: How to perform the pseudobulk. Available options are sum, mean or median. 
         """
-<<<<<<< HEAD
     
         if 'groups_col' not in kwargs:
             kwargs['groups_col'] = "perturbations"
@@ -161,49 +134,6 @@
             layer=layer_key,
             **kwargs
         )
-=======
-
-        grouped = adata.obs.groupby(target_col)
-
-        if layer_key:
-            if layer_key in adata.layers.keys():
-                X = np.empty((len(adata.obs[target_col].unique()), adata.layers[layer_key].shape[1]))
-                index = []
-                i = 0
-                for group_name, group_data in grouped:
-                    indices = group_data.index
-                    index.append(group_name)
-                    X[i, :] = np.mean(adata[indices].layers[layer_key], axis=0)
-                    i += 1
-            else:
-                raise ValueError(f"Layer {layer_key!r} does not exist in the .layers attribute.")
-
-        if embedding_key:
-            if embedding_key in adata.obsm.keys():
-                X = np.empty((len(adata.obs[target_col].unique()), adata.obsm[embedding_key].shape[1]))
-                index = []
-                pert_index = 0
-                for group_name, group_data in grouped:
-                    indices = group_data.index
-                    index.append(group_name)
-                    X[i, :] = np.mean(adata[indices].obsm[embedding_key], axis=0)
-                    pert_index += 1
-            else:
-                raise ValueError(f"Layer {embedding_key!r} does not exist in the .layers attribute.")
-
-        else:
-            X = np.empty((len(adata.obs[target_col].unique()), adata.X.shape[1]))
-            index = []
-            pert_index = 0
-            for group_name, group_data in grouped:
-                indices = group_data.index
-                index.append(group_name)
-                X[i, :] = np.mean(adata[indices].X, axis=0)
-                pert_index += 1
-
-        ps_data = AnnData(X=X)
-        ps_data.obs_names = index
->>>>>>> 3ab018fa
 
         return ps_adata
 
@@ -222,6 +152,7 @@
         **kwargs,
     ) -> AnnData:
         """
+        
         Args:
             adata: Anndata object of size cells x genes
             layer_key: if specified and exists in the adata, the clustering is done by using it. Otherwise, clustering is done with .X
@@ -264,25 +195,18 @@
 class DBSCANSpace(ClusteringSpace):
     """Cluster the given data using DBSCAN"""
 
-<<<<<<< HEAD
     def compute(  # type: ignore
         self, 
         adata: AnnData, 
         layer_key: str = None, 
         embedding_key: str = None, 
-=======
-    def __call__(  # type: ignore
-        self,
-        adata: AnnData,
-        layer_key: str = None,
-        embedding_key: str = None,
->>>>>>> 3ab018fa
         cluster_key: str = None,
         copy: bool = True,
         return_object: bool = False,
         **kwargs,
     ) -> AnnData:
         """
+        
         Args:
             adata: Anndata object of size cells x genes
             layer_key: if specified and exists in the adata, the clustering is done by using it. Otherwise, clustering is done with .X
