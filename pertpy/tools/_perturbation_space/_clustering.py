from abc import ABC, abstractmethod
from typing import List, Literal

from anndata import AnnData
from sklearn.metrics import pairwise_distances

from pertpy.tools._perturbation_space._perturbation_space import PerturbationSpace


class ClusteringSpace(ABC):
    """Applies various clustering techniques to an embedding."""
<<<<<<< HEAD
    
    #@abstractmethod
=======

    def __init__(self):
        self.X = None

    @abstractmethod
>>>>>>> 3ab018fa
    def __call__(self, *args, **kwargs):
        #raise NotImplementedError
        return 

    def evaluate_clustering(
        self,
        adata: AnnData,
        true_label_col: str,
        cluster_col: str,
        metrics: List[str] = None,
        **kwargs,
    ):
        """Evaluation of previously computed clustering against ground truth labels. It returns the
        Normalized Mutual Info score (nmi), Adjusted Rank Index (ari) and Average-Width Silhouette score (aws).

        Args:
            adata: adata that contains the clustered data and the cluster labels
            true_label_col: ground truth labels
            cluster_col: cluster computed labels
            metrics: Metrics to compute defaults to ['nmi', 'ari', 'asw'].
        """
        if metrics is None:
            metrics = ["nmi", "ari", "asw"]
        true_labels = adata.obs[true_label_col]

        results = {}
        for metric in metrics:
            if metric == "nmi":
                from pertpy.tools._perturbation_space._metrics import nmi
                
                if not 'average_method' in kwargs:
                    kwargs['average_method'] = 'arithmetic' # by default in sklearn implementation

                nmi_score = nmi(true_labels=true_labels, predicted_labels=adata.obs[cluster_col], average_method=kwargs['average_method'])
                results["nmi"] = nmi_score

            if metric == "ari":
                from pertpy.tools._perturbation_space._metrics import ari

                ari_score = ari(true_labels=true_labels, predicted_labels=adata.obs[cluster_col])
                results["ari"] = ari_score

            if metric == "asw":
                from pertpy.tools._perturbation_space._metrics import asw

                if "metric" not in kwargs.keys():
                    kwargs['metric'] = "euclidean"
                if "distances" not in kwargs.keys():
                    distances = pairwise_distances(self.X, metric=kwargs['metric'])
                if "sample_size" not in kwargs.keys():
                    kwargs['sample_size'] = None
                if "random_state" not in kwargs.keys():
                    kwargs['random_state'] = None

<<<<<<< HEAD
                asw_score = asw(pairwise_distances=distances, 
                                labels=true_labels, 
                                metric=kwargs['metric'], 
                                sample_size=kwargs['sample_size'], 
                                random_state=kwargs['random_state'])
=======
                if "distances" not in kwargs.keys():
                    distances = pairwise_distances(self.X, metric="euclidean")
                else:
                    distances = kwargs["distances"]

                asw_score = asw(pairwise_distances=distances, labels=true_labels)
>>>>>>> 3ab018fa
                results["asw"] = asw_score

        return results<|MERGE_RESOLUTION|>--- conflicted
+++ resolved
@@ -9,16 +9,11 @@
 
 class ClusteringSpace(ABC):
     """Applies various clustering techniques to an embedding."""
-<<<<<<< HEAD
-    
-    #@abstractmethod
-=======
 
     def __init__(self):
         self.X = None
 
-    @abstractmethod
->>>>>>> 3ab018fa
+    #@abstractmethod
     def __call__(self, *args, **kwargs):
         #raise NotImplementedError
         return 
@@ -73,20 +68,12 @@
                 if "random_state" not in kwargs.keys():
                     kwargs['random_state'] = None
 
-<<<<<<< HEAD
                 asw_score = asw(pairwise_distances=distances, 
                                 labels=true_labels, 
                                 metric=kwargs['metric'], 
                                 sample_size=kwargs['sample_size'], 
                                 random_state=kwargs['random_state'])
-=======
-                if "distances" not in kwargs.keys():
-                    distances = pairwise_distances(self.X, metric="euclidean")
-                else:
-                    distances = kwargs["distances"]
-
-                asw_score = asw(pairwise_distances=distances, labels=true_labels)
->>>>>>> 3ab018fa
+ 
                 results["asw"] = asw_score
 
         return results