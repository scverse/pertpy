from rich import print

from pertpy.tools._augur import Augur
from pertpy.tools._dialogue import Dialogue
from pertpy.tools._differential_gene_expression import DifferentialGeneExpression
from pertpy.tools._distances import Edistance, Etest, PermutationTest, Wasserstein
from pertpy.tools._kernel_pca import kernel_pca
from pertpy.tools._milo import Milo
from pertpy.tools._mixscape import Mixscape
<<<<<<< HEAD
from pertpy.tools._sccoda import Sccoda
from pertpy.tools._tasccoda import Tasccoda
from pertpy.tools._distances import Distance
from pertpy.tools._distance_tests import PermutationTest
=======

try:
    from pertpy.tools.coda._sccoda import Sccoda
    from pertpy.tools.coda._tasccoda import Tasccoda
except ImportError as e:
    if "ete3" in str(e):
        print("[bold yellow]To use sccoda or tasccoda please install ete3 with [green]pip install ete3")
    else:
        raise e
>>>>>>> d2bbf5db
<|MERGE_RESOLUTION|>--- conflicted
+++ resolved
@@ -7,13 +7,8 @@
 from pertpy.tools._kernel_pca import kernel_pca
 from pertpy.tools._milo import Milo
 from pertpy.tools._mixscape import Mixscape
-<<<<<<< HEAD
-from pertpy.tools._sccoda import Sccoda
-from pertpy.tools._tasccoda import Tasccoda
 from pertpy.tools._distances import Distance
 from pertpy.tools._distance_tests import PermutationTest
-=======
-
 try:
     from pertpy.tools.coda._sccoda import Sccoda
     from pertpy.tools.coda._tasccoda import Tasccoda
@@ -21,5 +16,4 @@
     if "ete3" in str(e):
         print("[bold yellow]To use sccoda or tasccoda please install ete3 with [green]pip install ete3")
     else:
-        raise e
->>>>>>> d2bbf5db
+        raise e