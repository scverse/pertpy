from importlib import import_module

from pertpy.tools._augur import Augur
from pertpy.tools._cinemaot import Cinemaot
from pertpy.tools._coda._sccoda import Sccoda
from pertpy.tools._dialogue import Dialogue
from pertpy.tools._distances._distance_tests import DistanceTest
from pertpy.tools._distances._distances import Distance
from pertpy.tools._enrichment import Enrichment
from pertpy.tools._milo import Milo
from pertpy.tools._mixscape import Mixscape
from pertpy.tools._perturbation_space._clustering import ClusteringSpace
from pertpy.tools._perturbation_space._comparison import PerturbationComparison
from pertpy.tools._perturbation_space._discriminator_classifiers import (
    LRClassifierSpace,
    MLPClassifierSpace,
)
from pertpy.tools._perturbation_space._simple import (
    CentroidSpace,
    DBSCANSpace,
    KMeansSpace,
    PseudobulkSpace,
)


<<<<<<< HEAD
DE_EXTRAS = ["formulaic", "pydeseq2"]
EdgeR = lazy_import("pertpy.tools._differential_gene_expression", "EdgeR", DE_EXTRAS)  # edgeR will be imported via rpy2
PermutationTest = lazy_import("pertpy.tools._differential_gene_expression", "PermutationTest", DE_EXTRAS)
PyDESeq2 = lazy_import("pertpy.tools._differential_gene_expression", "PyDESeq2", DE_EXTRAS)
Statsmodels = lazy_import("pertpy.tools._differential_gene_expression", "Statsmodels", DE_EXTRAS + ["statsmodels"])
TTest = lazy_import("pertpy.tools._differential_gene_expression", "TTest", DE_EXTRAS)
WilcoxonTest = lazy_import("pertpy.tools._differential_gene_expression", "WilcoxonTest", DE_EXTRAS)
=======
def __getattr__(name: str):
    if name == "Tasccoda":
        try:
            for extra in ["toytree", "ete4"]:
                import_module(extra)
            module = import_module("pertpy.tools._coda._tasccoda")
            return module.Tasccoda
        except ImportError:
            raise ImportError(
                "Extra dependencies required: toytree, ete4. Please install with: pip install toytree ete4"
            ) from None
    elif name in ["EdgeR", "PyDESeq2", "Statsmodels", "TTest", "WilcoxonTest"]:
        module = import_module("pertpy.tools._differential_gene_expression")
        return getattr(module, name)
    elif name == "Scgen":
        try:
            module = import_module("pertpy.tools._scgen")
            return module.Scgen
        except ImportError:
            raise ImportError(
                "Scgen requires scvi-tools to be installed. Please install with: pip install scvi-tools"
            ) from None

    raise AttributeError(f"module {__name__!r} has no attribute {name!r}")


def __dir__():
    return __all__

>>>>>>> 28b82910

__all__ = [
    "Augur",
    "Cinemaot",
    "Sccoda",
    "Tasccoda",
    "Dialogue",
    "EdgeR",
    "PyDESeq2",
    "WilcoxonTest",
    "TTest",
    "PermutationTest",
    "Statsmodels",
    "DistanceTest",
    "Distance",
    "Enrichment",
    "Milo",
    "Mixscape",
    "ClusteringSpace",
    "PerturbationComparison",
    "LRClassifierSpace",
    "MLPClassifierSpace",
    "CentroidSpace",
    "DBSCANSpace",
    "KMeansSpace",
    "PseudobulkSpace",
    "Scgen",
]<|MERGE_RESOLUTION|>--- conflicted
+++ resolved
@@ -23,15 +23,6 @@
 )
 
 
-<<<<<<< HEAD
-DE_EXTRAS = ["formulaic", "pydeseq2"]
-EdgeR = lazy_import("pertpy.tools._differential_gene_expression", "EdgeR", DE_EXTRAS)  # edgeR will be imported via rpy2
-PermutationTest = lazy_import("pertpy.tools._differential_gene_expression", "PermutationTest", DE_EXTRAS)
-PyDESeq2 = lazy_import("pertpy.tools._differential_gene_expression", "PyDESeq2", DE_EXTRAS)
-Statsmodels = lazy_import("pertpy.tools._differential_gene_expression", "Statsmodels", DE_EXTRAS + ["statsmodels"])
-TTest = lazy_import("pertpy.tools._differential_gene_expression", "TTest", DE_EXTRAS)
-WilcoxonTest = lazy_import("pertpy.tools._differential_gene_expression", "WilcoxonTest", DE_EXTRAS)
-=======
 def __getattr__(name: str):
     if name == "Tasccoda":
         try:
@@ -43,7 +34,7 @@
             raise ImportError(
                 "Extra dependencies required: toytree, ete4. Please install with: pip install toytree ete4"
             ) from None
-    elif name in ["EdgeR", "PyDESeq2", "Statsmodels", "TTest", "WilcoxonTest"]:
+    elif name in ["EdgeR", "PermutationTest", "PyDESeq2", "Statsmodels", "TTest", "WilcoxonTest"]:
         module = import_module("pertpy.tools._differential_gene_expression")
         return getattr(module, name)
     elif name == "Scgen":
@@ -61,7 +52,6 @@
 def __dir__():
     return __all__
 
->>>>>>> 28b82910
 
 __all__ = [
     "Augur",
