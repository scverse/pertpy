--- conflicted
+++ resolved
@@ -1,8 +1,5 @@
 from pertpy.plot._augurpy import AugurpyPlot as ag  # noqa: N813
-<<<<<<< HEAD
 from pertpy.plot._guide_rna import GuideRnaPlot as guide  # noqa: N813
-=======
 from pertpy.plot._coda import CodaPlot as coda  # noqa: N813
->>>>>>> de6017d8
 from pertpy.plot._milopy import MilopyPlot as milo  # noqa: N813
 from pertpy.plot._mixscape import MixscapePlot as ms  # noqa: N813