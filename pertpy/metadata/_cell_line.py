from __future__ import annotations

from pathlib import Path
from typing import TYPE_CHECKING, Literal

if TYPE_CHECKING:
    from collections.abc import Iterable

import matplotlib.pyplot as plt
import numpy as np
import pandas as pd
from rich import print
from scanpy import settings
from scipy import stats

from pertpy.data._dataloader import _download

from ._look_up import LookUp
from ._metadata import MetaData

if TYPE_CHECKING:
    from anndata import AnnData


class CellLine(MetaData):
    """Utilities to fetch cell line metadata."""

    def __init__(self):
        super().__init__()

<<<<<<< HEAD
        self.depmap = None
        self.cancerxgene = None
        self.gene_annotation = None
        self.bulk_rna_sanger = None
        self.bulk_rna_broad = None
        self.proteomics = None
        self.drug_response_gdsc1 = None
        self.drug_response_gdsc2 = None

    def _download_cell_line(self, cell_line_source: Literal["DepMap", "Cancerrxgene"] = "DepMap") -> None:
        if cell_line_source == "DepMap":
            # Download cell line metadata from DepMap
            # Source: https://depmap.org/portal/download/all/ (DepMap Public 23Q4)
            depmap_cell_line_path = Path(settings.cachedir) / "depmap_23Q4_info.csv"
            if not Path(depmap_cell_line_path).exists():
                print("[bold yellow]No DepMap metadata file found. Starting download now.")
=======
        # Download cell line metadata from DepMap
        # Source: https://depmap.org/portal/download/all/ (DepMap Public 22Q2)
        depmap_cell_line_path = Path(settings.cachedir) / "depmap_info.csv"
        if not Path(depmap_cell_line_path).exists():
            print("[bold yellow]No DepMap metadata file found. Starting download now.")
            _download(
                url="https://ndownloader.figshare.com/files/35020903",
                output_file_name="depmap_info.csv",
                output_path=settings.cachedir,
                block_size=4096,
                is_zip=False,
            )
        self.depmap = pd.read_csv(depmap_cell_line_path)

        # Download cell line metadata from The Genomics of Drug Sensitivity in Cancer Project
        # Source: https://www.cancerrxgene.org/celllines
        cancerxgene_cell_line_path = Path(settings.cachedir) / "cell_line_cancer_project.csv"
        transformed_cancerxgene_cell_line_path = Path(settings.cachedir) / "cancerrxgene_info.csv"

        if not Path(transformed_cancerxgene_cell_line_path).exists():
            if not Path(cancerxgene_cell_line_path).exists():
                print(
                    "[bold yellow]No cell line metadata file from The Genomics of Drug Sensitivity "
                    "in Cancer Project found. Starting download now."
                )
>>>>>>> 48ccd7f0
                _download(
                    url="https://ndownloader.figshare.com/files/43746708",
                    output_file_name="depmap_23Q4_info.csv",
                    output_path=settings.cachedir,
                    block_size=4096,
                    is_zip=False,
                )
<<<<<<< HEAD
            self.depmap = pd.read_csv(depmap_cell_line_path)
        else:
            # Download cell line metadata from The Genomics of Drug Sensitivity in Cancer Project
            # Source: https://www.cancerrxgene.org/celllines
            cancerxgene_cell_line_path = Path(settings.cachedir) / "cell_line_cancer_project.csv"
            transformed_cancerxgene_cell_line_path = Path(settings.cachedir) / "cancerrxgene_info.csv"

            if not Path(transformed_cancerxgene_cell_line_path).exists():
                if not Path(cancerxgene_cell_line_path).exists():
                    print(
                        "[bold yellow]No cell line metadata file from The Genomics of Drug Sensitivity "
                        "in Cancer Project found. Starting download now."
                    )
                    _download(
                        url="https://www.cancerrxgene.org/api/celllines?list=all&sEcho=1&iColumns=7&sColumns=&"
                        "iDisplayStart=0&iDisplayLength=25&mDataProp_0=0&mDataProp_1=1&mDataProp_2=2&mDataProp_3=3&"
                        "mDataProp_4=4&mDataProp_5=5&mDataProp_6=6&sSearch=&bRegex=false&sSearch_0=&bRegex_0=false&"
                        "bSearchable_0=true&sSearch_1=&bRegex_1=false&bSearchable_1=true&sSearch_2=&bRegex_2=false&"
                        "bSearchable_2=true&sSearch_3=&bRegex_3=false&bSearchable_3=true&sSearch_4=&bRegex_4=false&"
                        "bSearchable_4=true&sSearch_5=&bRegex_5=false&bSearchable_5=true&sSearch_6=&bRegex_6=false&"
                        "bSearchable_6=true&iSortCol_0=0&sSortDir_0=asc&iSortingCols=1&bSortable_0=true&bSortable_1=true&"
                        "bSortable_2=true&bSortable_3=true&bSortable_4=true&bSortable_5=true&bSortable_6=true&export=csv",
                        output_file_name="cell_line_cancer_project.csv",
                        output_path=settings.cachedir,
                        block_size=4096,
                        is_zip=False,
                    )
=======

            self.cancerxgene = pd.read_csv(cancerxgene_cell_line_path)
            self.cancerxgene.columns = self.cancerxgene.columns.str.strip()
            self.cancerxgene["stripped_cell_line_name"] = (
                self.cancerxgene["Cell line Name"].str.replace(r"\-|\.", "", regex=True).str.upper().astype("category")
            )
            # pivot the data frame so that each cell line has only one row of metadata
            index_col = set(self.cancerxgene.columns) - {
                "Datasets",
                "number of drugs",
            }
            self.cancerxgene = self.cancerxgene.pivot(index=index_col, columns="Datasets", values="number of drugs")
            self.cancerxgene.columns.name = None
            self.cancerxgene = self.cancerxgene.reset_index().rename(columns={"Cell line Name": "cell_line_name"})
            self.cancerxgene.to_csv(transformed_cancerxgene_cell_line_path)
        else:
            self.cancerxgene = pd.read_csv(transformed_cancerxgene_cell_line_path, index_col=0)
>>>>>>> 48ccd7f0

                self.cancerxgene = pd.read_csv(cancerxgene_cell_line_path)
                self.cancerxgene.columns = self.cancerxgene.columns.str.strip()
                self.cancerxgene["stripped_cell_line_name"] = (
                    self.cancerxgene["Cell line Name"]
                    .str.replace(r"\-|\.", "", regex=True)
                    .str.upper()
                    .astype("category")
                )
                # pivot the data frame so that each cell line has only one row of metadata
                index_col = set(self.cancerxgene.columns) - {
                    "Datasets",
                    "number of drugs",
                }
                self.cancerxgene = self.cancerxgene.pivot(index=index_col, columns="Datasets", values="number of drugs")
                self.cancerxgene.columns.name = None
                self.cancerxgene = self.cancerxgene.reset_index().rename(columns={"Cell line Name": "cell_line_name"})
                self.cancerxgene.to_csv(transformed_cancerxgene_cell_line_path)
            else:
                self.cancerxgene = pd.read_csv(transformed_cancerxgene_cell_line_path, index_col=0)

    def _download_gene_annotation(self) -> None:
        # Download metadata for driver genes from DepMap.Sanger
        # Source: https://cellmodelpassports.sanger.ac.uk/downloads (Gene annotation)
        gene_annotation_file_path = Path(settings.cachedir) / "genes_info.csv"
        if not Path(gene_annotation_file_path).exists():
            print("[bold yellow]No metadata file was found for gene annotation. Starting download now.")
            _download(
                url="https://cog.sanger.ac.uk/cmp/download/gene_identifiers_20191101.csv",
                output_file_name="genes_info.csv",
                output_path=settings.cachedir,
                block_size=4096,
                is_zip=False,
            )
        self.gene_annotation = pd.read_table(gene_annotation_file_path, delimiter=",")

<<<<<<< HEAD
    def _download_bulk_rna(self, cell_line_source: Literal["broad", "sanger"] = "broad") -> None:
        if cell_line_source == "sanger":
=======
        self.bulk_rna_sanger = None
        self.bulk_rna_broad = None
        self.proteomics = None
        self.drug_response_gdsc1 = None
        self.drug_response_gdsc2 = None

    def _download_bulk_rna(self, cell_line_source: Literal["broad", "sanger", "both"] = "both") -> None:
        if cell_line_source != "broad":
>>>>>>> 48ccd7f0
            # Download bulk RNA-seq data collated by the Wellcome Sanger Institute and the Broad Institute from DepMap.Sanger
            # Source: https://cellmodelpassports.sanger.ac.uk/downloads (Expression data)
            # issue: read count values contain random whitespace
            # solution: remove the white space and convert to int before depmap updates the metadata
            bulk_rna_sanger_file_path = Path(settings.cachedir) / "rnaseq_sanger_info.csv"
            if not Path(bulk_rna_sanger_file_path).exists():
                print(
                    "[bold yellow]No metadata file was found for bulk RNA-seq data of Sanger cell line."
                    " Starting download now."
                )
                _download(
                    url="https://figshare.com/ndownloader/files/42467103",
                    output_file_name="rnaseq_sanger_info.csv",
                    output_path=settings.cachedir,
                    block_size=4096,
                    is_zip=False,
                )
            self.bulk_rna_sanger = pd.read_csv(bulk_rna_sanger_file_path, index_col=0, dtype="unicode")
<<<<<<< HEAD
        else:
=======
        if cell_line_source != "sanger":
>>>>>>> 48ccd7f0
            # Download CCLE expression data from DepMap
            # Source: https://depmap.org/portal/download/all/ (DepMap Public 22Q2)
            bulk_rna_broad_file_path = Path(settings.cachedir) / "rnaseq_depmap_info.csv"
            if not Path(bulk_rna_broad_file_path).exists():
                print("[bold yellow]No metadata file was found for CCLE expression data. Starting download now.")
                _download(
                    url="https://figshare.com/ndownloader/files/34989922",
                    output_file_name="rnaseq_depmap_info.csv",
                    output_path=settings.cachedir,
                    block_size=4096,
                    is_zip=False,
                )
            self.bulk_rna_broad = pd.read_csv(bulk_rna_broad_file_path, index_col=0)

    def _download_proteomics(self) -> None:
        # Download proteomics data processed by DepMap.Sanger
        # Source: https://cellmodelpassports.sanger.ac.uk/downloads (Proteomics)
        proteomics_file_path = Path(settings.cachedir) / "proteomics_info.csv"
        if not Path(proteomics_file_path).exists():
            print("[bold yellow]No metadata file was found for proteomics data (DepMap.Sanger). Starting download now.")
            _download(
                url="https://figshare.com/ndownloader/files/42468393",
                output_file_name="proteomics_info.csv",
                output_path=settings.cachedir,
                block_size=4096,
                is_zip=False,
            )
        self.proteomics = pd.read_csv(proteomics_file_path, index_col=0)

    def _download_gdsc(self, gdsc_dataset: Literal[1, 2] = 1) -> None:
        if gdsc_dataset == 1:
            # Download GDSC drug response data
            # Source: https://www.cancerrxgene.org/downloads/bulk_download (Drug Screening - IC50s)
            # URL: https://cog.sanger.ac.uk/cancerrxgene/GDSC_release8.4/GDSC1_fitted_dose_response_24Jul22.xlsx
            drug_response_gdsc1_file_path = Path(settings.cachedir) / "gdsc1_info.csv"
            if not Path(drug_response_gdsc1_file_path).exists():
                print(
                    "[bold yellow]No metadata file was found for drug response data of GDSC1 dataset."
                    " Starting download now."
                )
                _download(
                    url="https://figshare.com/ndownloader/files/43757235",
                    output_file_name="gdsc1_info.csv",
                    output_path=settings.cachedir,
                    block_size=4096,
                    is_zip=False,
                )
            self.drug_response_gdsc1 = pd.read_csv(drug_response_gdsc1_file_path, index_col=0)
        if gdsc_dataset == 2:
            drug_response_gdsc2_file_path = Path(settings.cachedir) / "gdsc2_info.csv"
            if not Path(drug_response_gdsc2_file_path).exists():
                print(
                    "[bold yellow]No metadata file was found for drug response data of GDSC2 dataset."
                    " Starting download now."
                )
                _download(
                    url="https://figshare.com/ndownloader/files/43757232",
                    output_file_name="gdsc2_info.csv",
                    output_path=settings.cachedir,
                    block_size=4096,
                    is_zip=False,
                )
            self.drug_response_gdsc2 = pd.read_csv(drug_response_gdsc2_file_path, index_col=0)

    def annotate(
        self,
        adata: AnnData,
        query_id: str = "DepMap_ID",
        reference_id: str = "ModelID",
        fetch: list[str] | None = None,
        cell_line_source: Literal["DepMap", "Cancerrxgene"] = "DepMap",
        verbosity: int | str = 5,
        copy: bool = False,
    ) -> AnnData:
        """Annotate cell lines.

        For each cell, we fetch cell line annotation from either the Dependency Map (DepMap) or The Genomics of Drug Sensitivity in Cancer Project (Cancerxgene).

        Args:
            adata: The data object to annotate.
            query_id: The column of `.obs` with cell line information. Defaults to "DepMap_ID".
            reference_id: The type of cell line identifier in the meta data, e.g. ModelID, CellLineName	or StrippedCellLineName.
                          If fetching cell line metadata from Cancerrxgene, it is recommended to choose
                          "stripped_cell_line_name". Defaults to "ModelID".
            fetch: The metadata to fetch. Defaults to None (=all).
            cell_line_source: The source of cell line metadata, DepMap or Cancerrxgene. Defaults to "DepMap".
            verbosity: The number of unmatched identifiers to print, can be either non-negative values or "all".
                       Defaults to 5.
            copy: Determines whether a copy of the `adata` is returned. Defaults to False.

        Returns:
            Returns an AnnData object with cell line annotation.

        Examples:
            >>> import pertpy as pt
            >>> adata = pt.dt.dialogue_example()
            >>> adata.obs["cell_line_name"] = "MCF7"
            >>> pt_metadata = pt.md.CellLine()
            >>> adata_annotated = pt_metadata.annotate(adata=adata,
            >>>                                        reference_id='cell_line_name',
            >>>                                        query_id='cell_line_name',
            >>>                                        fetch=["cell_line_name", "age", "primary_disease"],
            >>>                                        copy=True)
        """
        if copy:
            adata = adata.copy()

        if cell_line_source == "DepMap":
            if self.depmap is None:
                self._download_cell_line(cell_line_source="DepMap")
            cell_line_meta = self.depmap
        else:
            reference_id = "stripped_cell_line_name"
            if query_id == "DepMap_ID":
                query_id = "stripped_cell_line_name"
                print(
                    "[bold blue]`stripped_cell_line_name` is used as reference and query identifier ",
                    " to annotate cell line metadata from Cancerrxgene. "
                    "Ensure that stripped cell line names are available in 'adata.obs.' ",
                    "or use the DepMap as `cell_line_source` to annotate the cell line first ",
                )
<<<<<<< HEAD
            if self.cancerxgene is None:
                self._download_cell_line(cell_line_source="Cancerrxgene")
=======
>>>>>>> 48ccd7f0
            cell_line_meta = self.cancerxgene

        if query_id not in adata.obs.columns:
            raise ValueError(f"The requested query_id {query_id} is not in `adata.obs`.")

        if reference_id in cell_line_meta.columns:
            # If the specified cell line type can be found in the database,
            # we can compare these keys and fetch the corresponding metadata.
            identifier_num_all = len(adata.obs[query_id].unique())
            not_matched_identifiers = list(set(adata.obs[query_id]) - set(cell_line_meta[reference_id]))

            self._warn_unmatch(
                total_identifiers=identifier_num_all,
                unmatched_identifiers=not_matched_identifiers,
                query_id=query_id,
                reference_id=reference_id,
                metadata_type="cell line",
                verbosity=verbosity,
            )

            if fetch is not None:
                # If fetch is specified and can be found in the DepMap database,
                # We will subset the original metadata dataframe correspondingly and add them to the AnnData object.
                # Redundant information will be removed.
                if set(fetch).issubset(set(cell_line_meta.columns)):
                    if reference_id not in fetch:
                        fetch.append(reference_id)
                else:
                    raise ValueError(
                        "Selected cell line information is not present in the metadata.\n"
                        "Please create a `CellLineMetaData.lookup()` object to obtain the available cell line information in the metadata."
                    )

            # If no fetch is specified, all metadata is fetched by default.
            # Sometimes there is already different cell line information in the AnnData object.
            # To avoid redundant information we will remove duplicate information from metadata after merging.
            adata.obs = (
                adata.obs.merge(
                    cell_line_meta if fetch is None else cell_line_meta[fetch],
                    left_on=query_id,
                    right_on=reference_id,
                    how="left",
                    suffixes=("", "_fromMeta"),
                )
                .filter(regex="^(?!.*_fromMeta)")
                .set_index(adata.obs.index)
            )
            # If query_id and reference_id have different names,
            # there will be a column for each of them after merging,
            # which is redundant as they refer to the same information.
            # We will move the reference_id column.
            if query_id != reference_id:
                del adata.obs[reference_id]

        else:
            raise ValueError(
                f"The requested cell line type {reference_id} is currently unavailable in the database.\n"
                "Refer to the available reference identifier in the chosen database.\n"
                "DepMap_ID is compared by default.\n"
                "Alternatively, create a `CellLineMetaData.lookup()` object to "
                "obtain the available reference identifiers in the metadata."
            )

        return adata

    def annotate_bulk_rna(
        self,
        adata: AnnData,
        query_id: str = "cell_line_name",
        cell_line_source: Literal["broad", "sanger"] = "sanger",
        verbosity: int | str = 5,
        gene_identifier: Literal["gene_name", "gene_ID", "both"] = "gene_ID",
        copy: bool = False,
    ) -> AnnData:
        """Fetch bulk rna expression from the Broad or Sanger.

        For each cell, we fetch bulk rna expression from either Broad or Sanger cell line.

        Args:
            adata: The data object to annotate.
            query_id: The column of `.obs` with cell line information. Defaults to "cell_line_name" if `cell_line_source` is sanger, otherwise "DepMap_ID".
            cell_line_source: The bulk rna expression data from either broad or sanger cell line. Defaults to "sanger".
            verbosity: The number of unmatched identifiers to print, can be either non-negative values or "all". Defaults to 5.
            copy: Determines whether a copy of the `adata` is returned. Defaults to False.

        Returns:
            Returns an AnnData object with bulk rna expression annotation.

        Examples:
            >>> import pertpy as pt
            >>> adata = pt.dt.dialogue_example()
            >>> adata.obs["cell_line_name"] = "MCF7"
            >>> pt_metadata = pt.md.CellLine()
            >>> adata_annotated = pt_metadata.annotate(
            ...     adata=adata, reference_id="cell_line_name", query_id="cell_line_name", copy=True
            ... )
            >>> pt_metadata.annotate_bulk_rna(adata_annotated)
        """
        if copy:
            adata = adata.copy()

        # Make sure that the specified `cell_line_type` can be found in the bulk rna expression data,
        # then we can compare these keys and fetch the corresponding metadata.
        if query_id not in adata.obs.columns:
            raise ValueError(
                f"The specified `query_id` {query_id} can't be found in the `adata.obs`.\n"
                "Ensure that you are using one of the available query IDs present in the adata.obs for the annotation.\n"
                "If the desired query ID is not available, you can fetch the cell line metadata "
                "using the `annotate()` function before calling 'annotate_bulk_rna()'. "
                "This ensures that the required query ID is included in your data, e.g. stripped_cell_line_name, DepMap ID."
            )

        identifier_num_all = len(adata.obs[query_id].unique())

        # Lazily download the bulk rna expression data
        if cell_line_source == "sanger":
            if self.bulk_rna_sanger is None:
                self._download_bulk_rna(cell_line_source="sanger")
            reference_id = "model_name"
            not_matched_identifiers = list(set(adata.obs[query_id]) - set(self.bulk_rna_sanger.index))
        else:
            reference_id = "DepMap_ID"
            print(
                "To annotate bulk RNA data from Broad Institue, ",
                "`DepMap_ID` is used as default reference and query identifier if no `reference_id` is given. ",
                "Ensure that `DepMap_ID` is available in 'adata.obs'. ",
                "Alternatively, use `annotate()` to annotate the cell line first ",
            )
            if self.bulk_rna_broad is None:
                self._download_bulk_rna(cell_line_source="broad")
            if query_id == "cell_line_name":
                query_id = "DepMap_ID"
            not_matched_identifiers = list(set(adata.obs[query_id]) - set(self.bulk_rna_broad.index))

        self._warn_unmatch(
            total_identifiers=identifier_num_all,
            unmatched_identifiers=not_matched_identifiers,
            query_id=query_id,
            reference_id=reference_id,
            metadata_type="bulk RNA",
            verbosity=verbosity,
        )

        if cell_line_source == "sanger":
            sanger_rna_exp = self.bulk_rna_sanger[self.bulk_rna_sanger.index.isin(adata.obs[query_id])]
            sanger_rna_exp = sanger_rna_exp.reindex(adata.obs[query_id])
            sanger_rna_exp.index = adata.obs.index
            adata.obsm["bulk_rna_sanger"] = sanger_rna_exp
        else:
            if gene_identifier == "gene_ID":
                self.bulk_rna_broad.columns = [
                    (gene_name.split(" (")[1].split(")")[0] if "(" in gene_name else gene_name)
                    for gene_name in self.bulk_rna_broad.columns
                ]
            elif gene_identifier == "gene_name":
                self.bulk_rna_broad.columns = [
                    gene_name.split(" (")[0] if "(" in gene_name else gene_name
                    for gene_name in self.bulk_rna_broad.columns
                ]
            broad_rna_exp = self.bulk_rna_broad[self.bulk_rna_broad.index.isin(adata.obs[query_id])]
            ccle_expression = broad_rna_exp.reindex(adata.obs[query_id])
            ccle_expression.index = adata.obs.index
            adata.obsm["bulk_rna_broad"] = ccle_expression

        return adata

    def annotate_protein_expression(
        self,
        adata: AnnData,
        query_id: str = "cell_line_name",
        reference_id: Literal["model_name", "model_id"] = "model_name",
        protein_information: Literal["protein_intensity", "zscore"] = "protein_intensity",
        protein_id: Literal["uniprot_id", "symbol"] = "uniprot_id",
        verbosity: int | str = 5,
        copy: bool = False,
    ) -> AnnData:
        """Fetch protein expression.

        For each cell, we fetch protein intensity values acquired using data-independent acquisition mass spectrometry (DIA-MS).

        Args:
            adata: The data object to annotate.
            query_id: The column of `.obs` with cell line information. Defaults to "cell_line_name".
            reference_id: The type of cell line identifier in the meta data, model_name or model_id.
                          Defaults to "model_name".
            protein_information: The type of protein expression data to fetch, protein_intensity or zscore.
                                 Defaults to "protein_intensity".
            protein_id: The protein identifier saved in the fetched meta data, uniprot_id or symbol.
                        Defaults to "uniprot_id".
            verbosity: The number of unmatched identifiers to print, can be either non-negative values or "all".
                       Defaults to 5.
            copy: Determines whether a copy of the `adata` is returned. Defaults to False.

        Returns:
            Returns an AnnData object with protein expression annotation.

        Examples:
            >>> import pertpy as pt
            >>> adata = pt.dt.dialogue_example()
            >>> adata.obs["cell_line_name"] = "MCF7"
            >>> pt_metadata = pt.md.CellLine()
            >>> adata_annotated = pt_metadata.annotate(
            ...     adata=adata, reference_id="cell_line_name", query_id="cell_line_name", copy=True
            ... )
            >>> pt_metadata.annotate_protein_expression(adata_annotated)
        """
        if copy:
            adata = adata.copy()

        # Make sure that the specified `cell_line_type` can be found in the protein expression data,
        # then we can compare these keys and fetch the corresponding metadata.
        if query_id not in adata.obs.columns:
            raise ValueError(
                f"The specified `query_id` {query_id} can't be found in `adata.obs`. \n"
                "If the desired query ID is not available, you can fetch the cell line metadata \n"
                "using the `annotate()` function before calling annotate_protein_expression(). \n"
                "This ensures that the required query ID is included in your data."
            )
        # Lazily download the proteomics data
        if self.proteomics is None:
            self._download_proteomics()
        if reference_id not in self.proteomics.columns:
            raise ValueError(
                f"The specified `reference_id`{reference_id} can't be found in the protein expression data. \n"
                "To solve the issue, please use the reference identifier available in the metadata.  \n"
                "Alternatively, create a `CellLineMetaData.lookup()` object to obtain the available reference identifiers in the metadata. "
            )

        identifier_num_all = len(adata.obs[query_id].unique())
        not_matched_identifiers = list(set(adata.obs[query_id]) - set(self.proteomics[reference_id]))

        self._warn_unmatch(
            total_identifiers=identifier_num_all,
            unmatched_identifiers=not_matched_identifiers,
            query_id=query_id,
            reference_id=reference_id,
            metadata_type="protein expression",
            verbosity=verbosity,
        )

        # convert the original protein intensities table from long format to wide format, group by the cell lines
        adata.obsm["proteomics_" + protein_information] = (
            self.proteomics[[reference_id, protein_id, protein_information]]
            .pivot(index=reference_id, columns=protein_id, values=protein_information)
            .reindex(adata.obs.index)
        )
        return adata

    def annotate_from_gdsc(
        self,
        adata: AnnData,
        query_id: str = "cell_line_name",
        reference_id: Literal["cell_line_name", "sanger_model_id", "cosmic_id"] = "cell_line_name",
        query_perturbation: str = "perturbation",
        reference_perturbation: Literal["drug_name", "drug_id"] = "drug_name",
        gdsc_dataset: Literal[1, 2] = 1,
        verbosity: int | str = 5,
        copy: bool = False,
    ) -> AnnData:
        """Fetch drug response data from GDSC.

        For each cell, we fetch drug response data as natural log of the fitted IC50 for its
        corresponding cell line and perturbation from GDSC fitted data results file.

        Args:
            adata: The data object to annotate.
            query_id: The column of `.obs` with cell line information. Defaults to "cell_line_name".
            reference_id: The type of cell line identifier in the meta data, cell_line_name, sanger_model_id or cosmic_id.
                          Defaults to "cell_line_name".
            query_perturbation: The column of `.obs` with perturbation information.
                                Defaults to "perturbation".
            reference_perturbation: The type of perturbation in the meta data, drug_name or drug_id.
                                    Defaults to 'drug_name'.
            gdsc_dataset: The GDSC dataset, 1 or 2.
                          The GDSC1 dataset updates previous releases with additional drug screening data from the
                          Sanger Institute and Massachusetts General Hospital.
                          It covers 970 Cell lines and 403 Compounds with 333292 IC50s.
                          GDSC2 is new and has 243,466 IC50 results from the latest screening at the Sanger Institute.
                          Defaults to 1.
            verbosity: The number of unmatched identifiers to print, can be either non-negative values or 'all'.
                       Defaults to 5.
            copy: Determines whether a copy of the `adata` is returned. Defaults to False.

        Returns:
            Returns an AnnData object with drug response annotation.

        Examples:
            >>> import pertpy as pt
            >>> adata = pt.dt.mcfarland_2020()
            >>> pt_metadata = pt.md.CellLine()
            >>> pt_metadata.annotate_from_gdsc(adata, query_id="cell_line")
        """
        if copy:
            adata = adata.copy()
        if query_id not in adata.obs.columns:
            raise ValueError(
                f"The specified `query_id` {query_id} can't be found in the `adata.obs`. \n"
                "Ensure that you are using one of the available query IDs present in 'adata.obs' for the annotation.\n"
                "If the desired query ID is not available, you can fetch the cell line metadata "
                "using the `annotate()` function before calling `annotate_from_gdsc()`. "
                "This ensures that the required query ID is included in your data."
            )
        # Lazily download the GDSC data
        if gdsc_dataset == 1:
            if self.drug_response_gdsc1 is None:
                self._download_gdsc(gdsc_dataset=1)
            gdsc_data = self.drug_response_gdsc1
        else:
            if self.drug_response_gdsc2 is None:
                self._download_gdsc(gdsc_dataset=2)
            gdsc_data = self.drug_response_gdsc2

        identifier_num_all = len(adata.obs[query_id].unique())
        not_matched_identifiers = list(set(adata.obs[query_id]) - set(gdsc_data[reference_id]))
        self._warn_unmatch(
            total_identifiers=identifier_num_all,
            unmatched_identifiers=not_matched_identifiers,
            query_id=query_id,
            reference_id=reference_id,
            metadata_type="drug response",
            verbosity=verbosity,
        )

        old_index_name = "index" if adata.obs.index.name is None else adata.obs.index.name
        adata.obs = (
            adata.obs.reset_index()
            .set_index([query_id, query_perturbation])
            .assign(ln_ic50=self.drug_response_gdsc1.set_index([reference_id, reference_perturbation]).ln_ic50)
            .reset_index()
            .set_index(old_index_name)
        )

        return adata

    def lookup(self) -> LookUp:
        """Generate LookUp object for CellLineMetaData.

        The LookUp object provides an overview of the metadata to annotate.
        Each annotate_{metadata} function has a corresponding lookup function in the LookUp object,
        where users can search the reference_id in the metadata and
        compare with the query_id in their own data.

        Returns:
            A LookUp object specific for cell line annotation.

        Examples:
            >>> import pertpy as pt
            >>> pt_metadata = pt.md.CellLine()
            >>> lookup = pt_metadata.lookup()
        """
        # Fetch the metadata if it hasn't beed downloaded yet
<<<<<<< HEAD
        if self.depmap is None:
            self._download_cell_line(cell_line_source="DepMap")
        if self.cancerxgene is None:
            self._download_cell_line(cell_line_source="Cancerrxgene")
        if self.gene_annotation is None:
            self._download_gene_annotation()
=======
>>>>>>> 48ccd7f0
        if self.bulk_rna_broad is None:
            self._download_bulk_rna(cell_line_source="broad")
        if self.bulk_rna_sanger is None:
            self._download_bulk_rna(cell_line_source="sanger")
        if self.proteomics is None:
            self._download_proteomics()
        if self.drug_response_gdsc1 is None:
            self._download_gdsc(gdsc_dataset=1)
        if self.drug_response_gdsc2 is None:
            self._download_gdsc(gdsc_dataset=2)

        # Transfer the data
        return LookUp(
            type="cell_line",
            transfer_metadata=[
                self.depmap,
                self.cancerxgene,
                self.gene_annotation,
                self.bulk_rna_sanger,
                self.bulk_rna_broad,
                self.proteomics,
                self.drug_response_gdsc1,
                self.drug_response_gdsc2,
            ],
        )

    def _pairwise_correlation(
        self, mat1: np.array, mat2: np.array, row_name: Iterable, col_name: Iterable
    ) -> tuple[pd.DataFrame, pd.DataFrame]:
        """Calculate the row-wise pearson correlation between two matrices.

        Args:
            mat1: Input array
            mat2: Input array
            row_name: Row name of the output dataframes
            col_name: Row name of the output dataframes

        Returns:
            Returns DataFrames for both the Pearson correlation coefficients and their associated p-values.
        """
        corr = np.empty((mat1.shape[0], mat2.shape[0]))
        pvals = np.empty((mat1.shape[0], mat2.shape[0]))

        for i in range(mat1.shape[0]):
            for j in range(mat2.shape[0]):
                if i > j:
                    corr[i, j] = corr[j, i]
                    pvals[i, j] = pvals[j, i]
                else:
                    corr[i, j], pvals[i, j] = stats.pearsonr(mat1[i], mat2[j])
        corr = pd.DataFrame(corr, index=row_name, columns=col_name)
        pvals = pd.DataFrame(pvals, index=row_name, columns=col_name)

        return corr, pvals

    def correlate(
        self,
        adata: AnnData,
        identifier: str = "DepMap_ID",
        metadata_key: str = "bulk_rna_broad",
    ) -> tuple[pd.DataFrame, pd.DataFrame, pd.DataFrame | None, pd.DataFrame | None]:
        """Correlate cell lines with annotated metadata.

        Args:
            adata: Input data object.
            identifier: Column in `.obs` containing cell line identifiers. Defaults to "DepMap_ID".
            metadata_key: Key of the AnnData obsm for comparison with the X matrix. Defaults to "bulk_rna_broad".

        Returns:
            Returns pearson correlation coefficients and their corresponding p-values for matched and unmatched cell lines separately.
        """
        if metadata_key not in adata.obsm:
            raise ValueError("The metadata can not be found in adata.obsm")
        if identifier not in adata.obs:
            raise ValueError("The identifier can not be found in adata.obs")
        if adata.X.shape[1] != adata.obsm[metadata_key].shape[1]:
            raise ValueError(
                "Dimensions of adata.X do not match those of metadata. Ensure that they have the same gene list."
            )
        if isinstance(adata.obsm[metadata_key], pd.DataFrame):
            # Give warning if the genes are not the same
            if sum(adata.obsm[metadata_key].columns != adata.var.index.values) > 0:
                print(
                    "Column name of metadata is not the same as the index of adata.var. Ensure that the genes are in the same order."
                )

        # Divide cell lines into those are present and not present in the metadata
        overlapped_cl = adata[~adata.obsm[metadata_key].isna().all(axis=1), :]
        missing_cl = adata[adata.obsm[metadata_key].isna().all(axis=1), :]

        corr, pvals = self._pairwise_correlation(
            overlapped_cl.X,
            overlapped_cl.obsm[metadata_key].values,
            row_name=overlapped_cl.obs[identifier],
            col_name=overlapped_cl.obs[identifier],
        )
        if missing_cl is not None:
            new_corr, new_pvals = self._pairwise_correlation(
                missing_cl.X,
                overlapped_cl.obsm[metadata_key].values,
                row_name=missing_cl.obs[identifier],
                col_name=overlapped_cl.obs[identifier],
            )
        else:
            new_corr = new_pvals = None

        return corr, pvals, new_corr, new_pvals

    def plot_correlation(
        self,
        adata: AnnData,
        corr: pd.DataFrame,
        pval: pd.DataFrame,
        identifier: str = "DepMap_ID",
        metadata_key: str = "bulk_rna_broad",
        category: str = "cell line",
        subset_identifier: str | int | Iterable[str] | Iterable[int] | None = None,
    ) -> None:
        """Visualise the correlation of cell lines with annotated metadata.

        Args:
            adata: Input data object.
            corr: Pearson correlation scores.
            pval: P-values for pearson correlation.
            identifier: Column in `.obs` containing the identifiers. Defaults to 'DepMap_ID'.
            metadata_key: Key of the AnnData obsm for comparison with the X matrix. Defaults to 'bulk_rna_broad'.
            category: The category for correlation comparison. Defaults to "cell line".
            subset_identifier: Selected identifiers for scatter plot visualization between the X matrix and `metadata_key`.
                              If not None, only the chosen cell line will be plotted, either specified as a value in `identifier` (string) or as an index number.
                              If None, all cell lines will be plotted.
                              Defaults to None.
        Returns:
            Pearson correlation coefficients and their corresponding p-values for matched and unmatched cell lines separately.
        """
        if corr is None or pval is None:
            raise ValueError(
                "Missing required input parameter: 'corr' or 'pval'. Please call the function `pt.md.CellLine.correlate()` to generate these outputs before proceeding."
            )

        if category == "cell line":
            if subset_identifier is None:
                annotation = "\n".join(
                    (
                        f"Mean pearson correlation: {np.mean(np.diag(corr)):.4f}",
                        f"Mean p-value: {np.mean(np.diag(pval)):.4f}",
                    )
                )
                plt.scatter(x=adata.obsm[metadata_key], y=adata.X)
                plt.xlabel(metadata_key)
                plt.ylabel("Baseline")
            else:
                subset_identifier_list = (
                    [subset_identifier] if isinstance(subset_identifier, str | int) else list(subset_identifier)
                )
                # Convert the valid identifiers to the index list
                if all(isinstance(id, str) for id in subset_identifier_list):
                    if set(subset_identifier_list).issubset(adata.obs[identifier].unique()):
                        subset_identifier_list = np.where(
                            np.in1d(adata.obs[identifier].values, subset_identifier_list)
                        )[0]
                    else:
                        raise ValueError("`Subset_identifier` must be found in adata.obs.`identifier`.")
                elif all(isinstance(id, int) and 0 <= id < adata.n_obs for id in subset_identifier_list):
                    pass
                elif all(isinstance(id, int) and (id < 0 or id >= adata.n_obs) for id in subset_identifier_list):
                    raise ValueError("`Subset_identifier` out of index.")
                else:
                    raise ValueError("`Subset_identifier` must contain either all strings or all integers.")

                plt.scatter(
                    x=adata.obsm[metadata_key].iloc[subset_identifier_list],
                    y=adata[subset_identifier_list].X,
                )
                plt.xlabel(
                    f"{metadata_key}: {adata.obs[identifier].values[subset_identifier_list[0]]}"
                    if len(subset_identifier_list) == 1
                    else f"{metadata_key}"
                )
                plt.ylabel(
                    f"Baseline: {adata.obs[identifier].values[subset_identifier_list[0]]}"
                    if len(subset_identifier_list) == 1
                    else "Baseline"
                )

                # Annotate with the correlation coefficient and p-value of the chosen cell lines
                subset_cor = np.mean(np.diag(corr.iloc[subset_identifier_list, subset_identifier_list]))
                subset_pval = np.mean(np.diag(pval.iloc[subset_identifier_list, subset_identifier_list]))
                annotation = "\n".join(
                    (
                        f"Pearson correlation: {subset_cor:.4f}",
                        f"P-value: {subset_pval:.4f}",
                    )
                )

            plt.text(
                0.05,
                0.95,
                annotation,
                fontsize=10,
                transform=plt.gca().transAxes,
                verticalalignment="top",
                bbox={
                    "boxstyle": "round",
                    "alpha": 0.5,
                    "facecolor": "white",
                    "edgecolor": "black",
                },
            )
            plt.show()
        else:
            raise NotImplementedError<|MERGE_RESOLUTION|>--- conflicted
+++ resolved
@@ -27,8 +27,6 @@
 
     def __init__(self):
         super().__init__()
-
-<<<<<<< HEAD
         self.depmap = None
         self.cancerxgene = None
         self.gene_annotation = None
@@ -45,33 +43,6 @@
             depmap_cell_line_path = Path(settings.cachedir) / "depmap_23Q4_info.csv"
             if not Path(depmap_cell_line_path).exists():
                 print("[bold yellow]No DepMap metadata file found. Starting download now.")
-=======
-        # Download cell line metadata from DepMap
-        # Source: https://depmap.org/portal/download/all/ (DepMap Public 22Q2)
-        depmap_cell_line_path = Path(settings.cachedir) / "depmap_info.csv"
-        if not Path(depmap_cell_line_path).exists():
-            print("[bold yellow]No DepMap metadata file found. Starting download now.")
-            _download(
-                url="https://ndownloader.figshare.com/files/35020903",
-                output_file_name="depmap_info.csv",
-                output_path=settings.cachedir,
-                block_size=4096,
-                is_zip=False,
-            )
-        self.depmap = pd.read_csv(depmap_cell_line_path)
-
-        # Download cell line metadata from The Genomics of Drug Sensitivity in Cancer Project
-        # Source: https://www.cancerrxgene.org/celllines
-        cancerxgene_cell_line_path = Path(settings.cachedir) / "cell_line_cancer_project.csv"
-        transformed_cancerxgene_cell_line_path = Path(settings.cachedir) / "cancerrxgene_info.csv"
-
-        if not Path(transformed_cancerxgene_cell_line_path).exists():
-            if not Path(cancerxgene_cell_line_path).exists():
-                print(
-                    "[bold yellow]No cell line metadata file from The Genomics of Drug Sensitivity "
-                    "in Cancer Project found. Starting download now."
-                )
->>>>>>> 48ccd7f0
                 _download(
                     url="https://ndownloader.figshare.com/files/43746708",
                     output_file_name="depmap_23Q4_info.csv",
@@ -79,7 +50,6 @@
                     block_size=4096,
                     is_zip=False,
                 )
-<<<<<<< HEAD
             self.depmap = pd.read_csv(depmap_cell_line_path)
         else:
             # Download cell line metadata from The Genomics of Drug Sensitivity in Cancer Project
@@ -107,26 +77,6 @@
                         block_size=4096,
                         is_zip=False,
                     )
-=======
-
-            self.cancerxgene = pd.read_csv(cancerxgene_cell_line_path)
-            self.cancerxgene.columns = self.cancerxgene.columns.str.strip()
-            self.cancerxgene["stripped_cell_line_name"] = (
-                self.cancerxgene["Cell line Name"].str.replace(r"\-|\.", "", regex=True).str.upper().astype("category")
-            )
-            # pivot the data frame so that each cell line has only one row of metadata
-            index_col = set(self.cancerxgene.columns) - {
-                "Datasets",
-                "number of drugs",
-            }
-            self.cancerxgene = self.cancerxgene.pivot(index=index_col, columns="Datasets", values="number of drugs")
-            self.cancerxgene.columns.name = None
-            self.cancerxgene = self.cancerxgene.reset_index().rename(columns={"Cell line Name": "cell_line_name"})
-            self.cancerxgene.to_csv(transformed_cancerxgene_cell_line_path)
-        else:
-            self.cancerxgene = pd.read_csv(transformed_cancerxgene_cell_line_path, index_col=0)
->>>>>>> 48ccd7f0
-
                 self.cancerxgene = pd.read_csv(cancerxgene_cell_line_path)
                 self.cancerxgene.columns = self.cancerxgene.columns.str.strip()
                 self.cancerxgene["stripped_cell_line_name"] = (
@@ -162,19 +112,8 @@
             )
         self.gene_annotation = pd.read_table(gene_annotation_file_path, delimiter=",")
 
-<<<<<<< HEAD
     def _download_bulk_rna(self, cell_line_source: Literal["broad", "sanger"] = "broad") -> None:
         if cell_line_source == "sanger":
-=======
-        self.bulk_rna_sanger = None
-        self.bulk_rna_broad = None
-        self.proteomics = None
-        self.drug_response_gdsc1 = None
-        self.drug_response_gdsc2 = None
-
-    def _download_bulk_rna(self, cell_line_source: Literal["broad", "sanger", "both"] = "both") -> None:
-        if cell_line_source != "broad":
->>>>>>> 48ccd7f0
             # Download bulk RNA-seq data collated by the Wellcome Sanger Institute and the Broad Institute from DepMap.Sanger
             # Source: https://cellmodelpassports.sanger.ac.uk/downloads (Expression data)
             # issue: read count values contain random whitespace
@@ -193,11 +132,7 @@
                     is_zip=False,
                 )
             self.bulk_rna_sanger = pd.read_csv(bulk_rna_sanger_file_path, index_col=0, dtype="unicode")
-<<<<<<< HEAD
         else:
-=======
-        if cell_line_source != "sanger":
->>>>>>> 48ccd7f0
             # Download CCLE expression data from DepMap
             # Source: https://depmap.org/portal/download/all/ (DepMap Public 22Q2)
             bulk_rna_broad_file_path = Path(settings.cachedir) / "rnaseq_depmap_info.csv"
@@ -319,11 +254,8 @@
                     "Ensure that stripped cell line names are available in 'adata.obs.' ",
                     "or use the DepMap as `cell_line_source` to annotate the cell line first ",
                 )
-<<<<<<< HEAD
             if self.cancerxgene is None:
                 self._download_cell_line(cell_line_source="Cancerrxgene")
-=======
->>>>>>> 48ccd7f0
             cell_line_meta = self.cancerxgene
 
         if query_id not in adata.obs.columns:
@@ -675,15 +607,12 @@
             >>> lookup = pt_metadata.lookup()
         """
         # Fetch the metadata if it hasn't beed downloaded yet
-<<<<<<< HEAD
         if self.depmap is None:
             self._download_cell_line(cell_line_source="DepMap")
         if self.cancerxgene is None:
             self._download_cell_line(cell_line_source="Cancerrxgene")
         if self.gene_annotation is None:
             self._download_gene_annotation()
-=======
->>>>>>> 48ccd7f0
         if self.bulk_rna_broad is None:
             self._download_bulk_rna(cell_line_source="broad")
         if self.bulk_rna_sanger is None:
