--- conflicted
+++ resolved
@@ -64,10 +64,7 @@
     data.schraivogel_2020_tap_screen_chr11
     data.sciplex3_raw
     data.shifrut_2018
-<<<<<<< HEAD
-=======
     data.smillie
->>>>>>> de6017d8
     data.srivatsan_2020_sciplex2
     data.srivatsan_2020_sciplex3
     data.srivatsan_2020_sciplex4
@@ -159,13 +156,9 @@
 
 See [mixscape tutorial](https://pertpy.readthedocs.io/en/latest/tutorials/notebooks/mixscape.html) for a more elaborate tutorial.
 
-<<<<<<< HEAD
-### Milopy
-=======
 ### Compositional analysis
 
 #### Milopy
->>>>>>> de6017d8
 
 A Python implementation of Milo for differential abundance testing on KNN graphs, to ease interoperability with scverse pipelines for single-cell analysis.
 See [Differential abundance testing on single-cell data using k-nearest neighbor graphs](https://www.nature.com/articles/s41587-021-01033-z) for details on the statistical framework.
@@ -183,8 +176,6 @@
 
 See [milopy tutorial](https://pertpy.readthedocs.io/en/latest/tutorials/notebooks/milopy.html) for a more elaborate tutorial.
 
-<<<<<<< HEAD
-=======
 #### scCODA and tascCODA
 
 Reimplementation of scCODA for identification of compositional changes in high-throughput sequencing count data and tascCODA for sparse, tree-aggregated modeling of high-throughput sequencing data.
@@ -202,7 +193,6 @@
     tools.Tasccoda
 ```
 
->>>>>>> de6017d8
 ### Representation
 
 ```{eval-rst}
@@ -240,13 +230,9 @@
     plot.ms.lda
 ```
 
-<<<<<<< HEAD
-### Milopy
-=======
 ### Compositional analysis
 
 #### Milopy
->>>>>>> de6017d8
 
 ```{eval-rst}
 .. autosummary::
@@ -256,8 +242,6 @@
     plot.milo.nhood
     plot.milo.da_beeswarm
     plot.milo.nhood_counts_by_cond
-<<<<<<< HEAD
-=======
 ```
 
 #### scCODA and tascCODA
@@ -273,5 +257,4 @@
     plot.coda.draw_tree
     plot.coda.draw_effects
     plot.coda.effects_umap
->>>>>>> de6017d8
 ```