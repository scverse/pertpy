# pertpy

```{eval-rst}
.. card:: Installation :octicon:`plug;1em;`
    :link: installation
    :link-type: doc

    New to *pertpy*? Check out the installation guide.
```

```{eval-rst}
.. card:: API reference :octicon:`book;1em;`
    :link: usage/usage
    :link-type: doc

    The API reference contains a detailed description of the pertpy API.
```

```{eval-rst}
.. card:: Tutorials :octicon:`play;1em;`
    :link: tutorials/index
    :link-type: doc

    The tutorials walk you through real-world applications of pertpy.
```

```{eval-rst}
.. card:: Discussion :octicon:`megaphone;1em;`
    :link: https://discourse.scverse.org/

    Need help? Reach out on our forum to get your questions answered!

```

```{eval-rst}
.. card:: GitHub :octicon:`mark-github;1em;`
    :link: https://github.com/scverse/pertpy

    Find a bug? Interested in improving pertpy? Checkout our GitHub for the latest developments.

```

```{toctree}
:caption: 'Contents:'
:hidden: true
:maxdepth: 3

installation
usage/usage
tutorials/index
contributing
code_of_conduct
Discussions <https://github.com/scverse/pertpy/discussions>
references
```

<<<<<<< HEAD
- Consider citing [scanpy Genome Biology (2018)] along with original {doc}`references <references>`.
- A paper for pertpy is in the works.
=======
## Citation

[Lukas Heumos, Yuge Ji, Lilly May, Tessa Green, Xinyue Zhang, Xichen Wu, Johannes Ostner, Stefan Peidli, Antonia Schumacher, Karin Hrovatin, Michaela Mueller, Faye Chong, Gregor Sturm, Alejandro Tejada, Emma Dann, Mingze Dong, Mojtaba Bahrami, Ilan Gold, Sergei Rybakov, Altana Namsaraeva, Amir Ali Moinfar, Zihe Zheng, Eljas Roellin, Isra Mekki, Chris Sander, Mohammad Lotfollahi, Herbert B. Schiller, Fabian J. Theis
bioRxiv 2024.08.04.606516; doi: https://doi.org/10.1101/2024.08.04.606516](https://www.biorxiv.org/content/10.1101/2024.08.04.606516v1)

Consider citing [scanpy Genome Biology (2018)] along with the original {doc}`references <references>`.
>>>>>>> ead44229

# Indices and tables

- {ref}`genindex`
- {ref}`modindex`
- {ref}`search`

[scanpy genome biology (2018)]: https://doi.org/10.1186/s13059-017-1382-0<|MERGE_RESOLUTION|>--- conflicted
+++ resolved
@@ -54,22 +54,17 @@
 references
 ```
 
-<<<<<<< HEAD
-- Consider citing [scanpy Genome Biology (2018)] along with original {doc}`references <references>`.
-- A paper for pertpy is in the works.
-=======
 ## Citation
 
 [Lukas Heumos, Yuge Ji, Lilly May, Tessa Green, Xinyue Zhang, Xichen Wu, Johannes Ostner, Stefan Peidli, Antonia Schumacher, Karin Hrovatin, Michaela Mueller, Faye Chong, Gregor Sturm, Alejandro Tejada, Emma Dann, Mingze Dong, Mojtaba Bahrami, Ilan Gold, Sergei Rybakov, Altana Namsaraeva, Amir Ali Moinfar, Zihe Zheng, Eljas Roellin, Isra Mekki, Chris Sander, Mohammad Lotfollahi, Herbert B. Schiller, Fabian J. Theis
 bioRxiv 2024.08.04.606516; doi: https://doi.org/10.1101/2024.08.04.606516](https://www.biorxiv.org/content/10.1101/2024.08.04.606516v1)
 
 Consider citing [scanpy Genome Biology (2018)] along with the original {doc}`references <references>`.
->>>>>>> ead44229
 
 # Indices and tables
 
-- {ref}`genindex`
-- {ref}`modindex`
-- {ref}`search`
+-   {ref}`genindex`
+-   {ref}`modindex`
+-   {ref}`search`
 
 [scanpy genome biology (2018)]: https://doi.org/10.1186/s13059-017-1382-0